--- conflicted
+++ resolved
@@ -768,21 +768,11 @@
    const size_t bytes = size * sizeof(T);
    if (!(flags & REGISTERED))
    {
-<<<<<<< HEAD
-      if (mc == MemoryClass::HOST) { return Runtime::RW<T>(h_ptr,false); }
-      MemoryManager::Register_(h_ptr, NULL, capacity*sizeof(T),
-                               MemoryType::HOST, flags & OWNS_HOST,
-                               flags & ALIAS, flags);
-   }
-   return Runtime::RW<T>(
-             (T*)MemoryManager::ReadWrite_(h_ptr, mc, size*sizeof(T), flags),true);
-=======
-      if (mc == MemoryClass::HOST) { return h_ptr; }
+      if (mc == MemoryClass::HOST) { return Runtime::RW<T>(h_ptr),false; }
       MemoryManager::Register_(h_ptr, nullptr, capacity*sizeof(T), h_mt,
                                flags & OWNS_HOST, flags & ALIAS, flags);
    }
-   return (T*)MemoryManager::ReadWrite_(h_ptr, h_mt, mc, bytes, flags);
->>>>>>> 506d975c
+   return Runtime::RW<T>((T*)MemoryManager::ReadWrite_(h_ptr, h_mt, mc, bytes, flags),true);
 }
 
 template <typename T>
@@ -791,21 +781,11 @@
    const size_t bytes = size * sizeof(T);
    if (!(flags & REGISTERED))
    {
-<<<<<<< HEAD
       if (mc == MemoryClass::HOST) { return Runtime::R<T>(h_ptr,false); }
-      MemoryManager::Register_((void*)h_ptr, NULL, capacity*sizeof(T),
-                               MemoryType::HOST, flags & OWNS_HOST,
-                               flags & ALIAS, flags);
-   }
-   return Runtime::R<T>((const T *)MemoryManager::Read_(
-                           (void*)h_ptr, mc, size*sizeof(T), flags),true);
-=======
-      if (mc == MemoryClass::HOST) { return h_ptr; }
       MemoryManager::Register_(h_ptr, nullptr, capacity*sizeof(T), h_mt,
                                flags & OWNS_HOST, flags & ALIAS, flags);
    }
-   return (const T*)MemoryManager::Read_(h_ptr, h_mt, mc, bytes, flags);
->>>>>>> 506d975c
+return Runtime::R<T>((const T*)MemoryManager::Read_(h_ptr, h_mt, mc, bytes, flags),true);
 }
 
 template <typename T>
@@ -814,21 +794,11 @@
    const size_t bytes = size * sizeof(T);
    if (!(flags & REGISTERED))
    {
-<<<<<<< HEAD
       if (mc == MemoryClass::HOST) { return Runtime::RW<T>(h_ptr,false); }
-      MemoryManager::Register_(h_ptr, NULL, capacity*sizeof(T),
-                               MemoryType::HOST, flags & OWNS_HOST,
-                               flags & ALIAS, flags);
-   }
-   return Runtime::W<T>((T*)MemoryManager::Write_(h_ptr, mc, size*sizeof(T),
-                                                  flags),true);
-=======
-      if (mc == MemoryClass::HOST) { return h_ptr; }
       MemoryManager::Register_(h_ptr, nullptr, capacity*sizeof(T), h_mt,
                                flags & OWNS_HOST, flags & ALIAS, flags);
    }
-   return (T*)MemoryManager::Write_(h_ptr, h_mt, mc, bytes, flags);
->>>>>>> 506d975c
+return Runtime::W<T>((T*)MemoryManager::Write_(h_ptr, h_mt, mc, bytes, flags),true);
 }
 
 template <typename T>
