--- conflicted
+++ resolved
@@ -275,18 +275,16 @@
    -Wl,-rpath,$(HDF5_DIR)/lib -L$(HDF5_DIR)/lib \
    -lsidre -lslic -laxom_utils -lconduit -lconduit_relay -lhdf5 $(ZLIB_LIB) -ldl
 
-<<<<<<< HEAD
-OCCA_DIR = @MFEM_DIR@/../occa
-OCCA_OPT = -I$(OCCA_DIR)/include
-OCCA_LIB = -Wl,-rpath,$(OCCA_DIR)/lib -L$(OCCA_DIR)/lib -locca
-=======
 # PUMI
 # Note that PUMI_DIR is needed -- it is used to check for gmi_sim.h
 PUMI_DIR = @MFEM_DIR@/../pumi-2.1.0
 PUMI_OPT = -I$(PUMI_DIR)/include
 PUMI_LIB = -L$(PUMI_DIR)/lib -lpumi -lcrv -lma -lmds -lapf -lpcu -lgmi -lparma\
    -llion -lmth -lapf_zoltan -lspr
->>>>>>> eea8eb21
+
+OCCA_DIR = @MFEM_DIR@/../occa
+OCCA_OPT = -I$(OCCA_DIR)/include
+OCCA_LIB = -Wl,-rpath,$(OCCA_DIR)/lib -L$(OCCA_DIR)/lib -locca
 
 # If YES, enable some informational messages
 VERBOSE = NO
