# Copyright (c) 2010-2020, Lawrence Livermore National Security, LLC. Produced
# at the Lawrence Livermore National Laboratory. All Rights reserved. See files
# LICENSE and NOTICE for details. LLNL-CODE-806117.
#
# This file is part of the MFEM library. For more information and source code
# availability visit https://mfem.org.
#
# MFEM is free software; you can redistribute it and/or modify it under the
# terms of the BSD-3 license. We welcome feedback and contributions, see file
# CONTRIBUTING.md for details.

# Use the MFEM build directory
MFEM_DIR ?= ../..
MFEM_BUILD_DIR ?= ../..
SRC = $(if $(MFEM_DIR:../..=),$(MFEM_DIR)/miniapps/electromagnetics/,)
CONFIG_MK = $(MFEM_BUILD_DIR)/config/config.mk
# Use the MFEM install directory
# MFEM_INSTALL_DIR = ../../mfem
# CONFIG_MK = $(MFEM_INSTALL_DIR)/share/mfem/config.mk

# Include defaults.mk to get XLINKER
DEFAULTS_MK = $(MFEM_DIR)/config/defaults.mk
include $(DEFAULTS_MK)

MFEM_LIB_FILE = mfem_is_not_built
-include $(CONFIG_MK)

SEQ_MINIAPPS =
PAR_MINIAPPS = volta tesla maxwell joule
ifeq ($(MFEM_USE_MPI),NO)
   MINIAPPS = $(SEQ_MINIAPPS)
else
   MINIAPPS = $(PAR_MINIAPPS) $(SEQ_MINIAPPS)
endif

.SUFFIXES:
.SUFFIXES: .o .cpp .mk
.PHONY: all lib-common clean clean-build clean-exec
.PRECIOUS: %.o

COMMON_LIB = -L$(MFEM_BUILD_DIR)/miniapps/common -lmfem-common

# If MFEM_SHARED is set, add the ../common rpath
COMMON_LIB += $(if $(MFEM_SHARED:YES=),,\
   $(if $(MFEM_USE_CUDA:YES=),$(CXX_XLINKER),$(CUDA_XLINKER))-rpath,$(abspath\
   $(MFEM_BUILD_DIR)/miniapps/common))

# Remove built-in rules
%: %.cpp
%.o: %.cpp

all: $(MINIAPPS)

# Rules for building the miniapps
%: $(SRC)%.cpp %_solver.o $(MFEM_LIB_FILE) $(CONFIG_MK) | lib-common
	$(MFEM_CXX) $(MFEM_FLAGS) -c $(<)
	$(MFEM_CXX) $(MFEM_LINK_FLAGS) -o $@ $@.o $@_solver.o $(COMMON_LIB) \
	  $(MFEM_LIBS)

# Rules for compiling miniapp dependencies
$(addsuffix _solver.o,$(MINIAPPS)): \
%.o: $(SRC)%.cpp $(SRC)%.hpp $(CONFIG_MK)
	$(MFEM_CXX) $(MFEM_FLAGS) -c $(<) -o $(@)

# Rule for building lib-common
lib-common:
	$(MAKE) -C $(MFEM_BUILD_DIR)/miniapps/common

# Rules to copy the *.mesh files - needed for running the sample runs when
# building out-of-source:
ifneq ($(SRC),)
JOULE_MESH_FILES = cylinder-hex.mesh cylinder-tet.mesh
ifeq ($(MFEM_USE_NETCDF),YES)
   JOULE_MESH_FILES += cylinder-hex-q2.gen cylinder-tet-p2.gen
endif
TESLA_MESH_FILES = square-angled-pipe.mesh
VOLTA_MESH_FILES = llnl.mesh
$(JOULE_MESH_FILES) $(TESLA_MESH_FILES) $(VOLTA_MESH_FILES): %: $(SRC)%
	ln -sf $(<) .
joule: | $(JOULE_MESH_FILES)
tesla: | $(TESLA_MESH_FILES)
volta: | $(VOLTA_MESH_FILES)
endif

MFEM_TESTS = MINIAPPS
include $(MFEM_TEST_MK)

# Testing: Specific execution options
RUN_MPI = $(MFEM_MPIEXEC) $(MFEM_MPIEXEC_NP) $(MFEM_MPI_NP)
volta-test-par: volta-test-1 volta-test-2
volta-test-1: volta
	@$(call mfem-test,$<, $(RUN_MPI), Electromagnetic miniapp,\
	-maxit 2 -dbcs 1 -dbcg -ds '0.0 0.0 0.0 0.2 8.0')
<<<<<<< HEAD
volta-1-test-par: volta
=======
volta-test-2: volta
>>>>>>> e6bd86ae
	@$(call mfem-test,$<, $(RUN_MPI), Electromagnetic miniapp,\
	-maxit 2 -m ../../data/square-disc.mesh \
	-dbcs '1 2 3 4 5 6 7 8' -dbcv '0 0 0 0 1 1 1 1')
tesla-test-par: tesla
	@$(call mfem-test,$<, $(RUN_MPI), Electromagnetic miniapp,\
	-maxit 2 -cr '0 0 -0.2 0 0 0.2 0.2 0.4 1')
maxwell-test-par: maxwell
	@$(call mfem-test,$<, $(RUN_MPI), Electromagnetic miniapp,\
	-abcs '-1' -dp '-0.3 0.0 0.0 0.3 0.0 0.0 0.1 1 .5 .5')
joule-test-par: joule
	@$(call mfem-test,$<, $(RUN_MPI), Electromagnetic miniapp,\
	-m cylinder-hex.mesh -p rod -tf 3)

# Testing: "test" target and mfem-test* variables are defined in config/test.mk

# Generate an error message if the MFEM library is not built and exit
$(MFEM_LIB_FILE):
	$(error The MFEM library is not built)

clean: clean-build clean-exec

clean-build:
	rm -f *.o *~ $(SEQ_MINIAPPS) $(PAR_MINIAPPS)
	rm -rf *.dSYM *.TVD.*breakpoints

clean-exec:
	@rm -rf Volta-AMR* Tesla-AMR* Maxwell-Parallel* Joule_*<|MERGE_RESOLUTION|>--- conflicted
+++ resolved
@@ -91,11 +91,7 @@
 volta-test-1: volta
 	@$(call mfem-test,$<, $(RUN_MPI), Electromagnetic miniapp,\
 	-maxit 2 -dbcs 1 -dbcg -ds '0.0 0.0 0.0 0.2 8.0')
-<<<<<<< HEAD
-volta-1-test-par: volta
-=======
 volta-test-2: volta
->>>>>>> e6bd86ae
 	@$(call mfem-test,$<, $(RUN_MPI), Electromagnetic miniapp,\
 	-maxit 2 -m ../../data/square-disc.mesh \
 	-dbcs '1 2 3 4 5 6 7 8' -dbcv '0 0 0 0 1 1 1 1')
