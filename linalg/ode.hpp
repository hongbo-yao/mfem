--- conflicted
+++ resolved
@@ -651,12 +651,8 @@
 };
 
 /// Generalized-alpha ODE solver
-<<<<<<< HEAD
-/// A Time Integration Algorithm for Structural Dynamics With Improved Numerical Dissipation: The Generalized-α Method
-=======
 /// A Time Integration Algorithm for Structural Dynamics With Improved
 /// Numerical Dissipation: The Generalized-α Method
->>>>>>> 2bcd8b52
 /// J.Chung and G.M. Hulbert,  J. Appl. Mech 60(2), 371-375, 1993
 /// https://doi.org/10.1115/1.2900803
 /// rho_inf in [0,1]
@@ -700,12 +696,8 @@
 };
 
 /// HHT-alpha ODE solver
-<<<<<<< HEAD
-/// Improved numerical dissipation for time integration algorithms in structural dynamics
-=======
 /// Improved numerical dissipation for time integration algorithms
 /// in structural dynamics
->>>>>>> 2bcd8b52
 /// H.M. Hilber, T.J.R. Hughes and R.L. Taylor 1977
 /// https://doi.org/10.1002/eqe.4290050306
 /// alpha in [2/3,1] --> Defined differently than in paper.
