--- conflicted
+++ resolved
@@ -40,20 +40,10 @@
 - cmake -H. -DCMAKE_INSTALL_PREFIX=install -Bbuild_serial -DMFEM_USE_MPI=FALSE
 
 build_script:
-<<<<<<< HEAD
-- cmake --build build_parallel --config Release
-- cmake --build build_serial --config Release
-- cmake --build build_serial --target exec --config Release
-
-after_build:
-# - cmake --build build_parallel --target check
-- cmake --build build_serial --target RUN_TESTS --config Release
-=======
 - cmake --build build_parallel --config Release -j 4
 - cmake --build build_serial --config Release -j 4
 - cmake --build build_serial --target exec --config Release -j 4
 
 after_build:
 - cd build_serial
-- ctest -C Release --output-on-failure
->>>>>>> 506d975c
+- ctest -C Release --output-on-failure