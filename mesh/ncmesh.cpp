// Copyright (c) 2010, Lawrence Livermore National Security, LLC. Produced at
// the Lawrence Livermore National Laboratory. LLNL-CODE-443211. All Rights
// reserved. See file COPYRIGHT for details.
//
// This file is part of the MFEM library. For more information and source code
// availability see http://mfem.org.
//
// MFEM is free software; you can redistribute it and/or modify it under the
// terms of the GNU Lesser General Public License (as published by the Free
// Software Foundation) version 2.1 dated February 1999.

#include "mesh_headers.hpp"
#include "../fem/fem.hpp"

#include <string>
#include <cmath>
#include <climits> // INT_MAX

namespace mfem
{

NCMesh::GeomInfo NCMesh::GI[Geometry::NumGeom];

<<<<<<< HEAD
static NCMesh::GeomInfo& gi_hex  = NCMesh::GI[Geometry::CUBE];
static NCMesh::GeomInfo& gi_quad = NCMesh::GI[Geometry::SQUARE];
static NCMesh::GeomInfo& gi_tri  = NCMesh::GI[Geometry::TRIANGLE];
static NCMesh::GeomInfo& gi_pent = NCMesh::GI[Geometry::PENTATOPE];
=======
NCMesh::GeomInfo& NCMesh::gi_hex  = NCMesh::GI[Geometry::CUBE];
NCMesh::GeomInfo& NCMesh::gi_quad = NCMesh::GI[Geometry::SQUARE];
NCMesh::GeomInfo& NCMesh::gi_tri  = NCMesh::GI[Geometry::TRIANGLE];
>>>>>>> c9dd7fc3

void NCMesh::GeomInfo::Initialize(const mfem::Element* elem)
{
   if (initialized) { return; }

   nv = elem->GetNVertices();
   ne = elem->GetNEdges();
   nf = elem->GetNFaces(nfv);
   if (elem->GetGeometryType() == Geometry::PENTATOPE)
   {
	   np = elem->GetNPlanars();
	   npv = 3;
   }

   for (int i = 0; i < ne; i++)
   {
      for (int j = 0; j < 2; j++)
      {
         edges[i][j] = elem->GetEdgeVertices(i)[j];
      }
   }
   for (int i = 0; i < nf; i++)
   {
      for (int j = 0; j < nfv; j++)
      {
         faces[i][j] = elem->GetFaceVertices(i)[j];
      }
   }
   for (int i = 0; i < np && (elem->GetGeometryType() == Geometry::PENTATOPE); i++)
   {
	   for (int j=0; j < npv; j++)
	   {
		   planars[i][j] = elem->GetPlanarsVertices(i)[j];
	   }
   }

   // in 2D we pretend to have faces too, so we can use Face::elem[2]
   if (!nf)
   {
      for (int i = 0; i < ne; i++)
      {
         // make a degenerate face
         faces[i][0] = faces[i][1] = edges[i][0];
         faces[i][2] = faces[i][3] = edges[i][1];
      }
      nf = ne;
   }

   initialized = true;
}


NCMesh::NCMesh(const Mesh *mesh, std::istream *vertex_parents)
{
   Dim = mesh->Dimension();
   spaceDim = mesh->SpaceDimension();

   // assume the mesh is anisotropic if we're loading a file
   Iso = vertex_parents ? false : true;

   // examine elements and reserve the first node IDs for vertices
   // (note: 'mesh' may not have vertices defined yet, e.g., on load)
   int max_id = -1;
   for (int i = 0; i < mesh->GetNE(); i++)
   {
      const mfem::Element *elem = mesh->GetElement(i);
      const int *v = elem->GetVertices(), nv = elem->GetNVertices();
      for (int j = 0; j < nv; j++)
      {
         max_id = std::max(max_id, v[j]);
      }
   }
   for (int id = 0; id <= max_id; id++)
   {
      // top-level nodes are special: id == p1 == p2 == orig. vertex id
      int node = nodes.GetId(id, id);
      MFEM_CONTRACT_VAR(node);
      MFEM_ASSERT(node == id, "");
   }

   // if a mesh file is being read, load the vertex hierarchy now;
   // 'vertex_parents' must be at the appropriate section in the mesh file
   if (vertex_parents)
   {
      LoadVertexParents(*vertex_parents);
   }
   else
   {
      top_vertex_pos.SetSize(4*mesh->GetNV());
      for (int i = 0; i < mesh->GetNV(); i++)
      {
         memcpy(&top_vertex_pos[3*i], mesh->GetVertex(i), 4*sizeof(double));
      }
   }

   // create the NCMesh::Element struct for each Mesh element
   root_count = mesh->GetNE();
   for (int i = 0; i < root_count; i++)
   {
      const mfem::Element *elem = mesh->GetElement(i);

      int geom = elem->GetGeometryType();
      if (geom != Geometry::TRIANGLE &&
          geom != Geometry::SQUARE &&
          geom != Geometry::CUBE &&
		  geom != Geometry::PENTATOPE)
      {
         MFEM_ABORT("only triangles, quads, hexes and pents are supported by NCMesh.");
      }

      // initialize edge/face tables for this type of element
      GI[geom].Initialize(elem);

      // create our Element struct for this element
      int root_id = AddElement(Element(geom, elem->GetAttribute()));
      MFEM_ASSERT(root_id == i, "");
      Element &root_elem = elements[root_id];

      const int *v = elem->GetVertices();
      for (int j = 0; j < GI[geom].nv; j++)
      {
         root_elem.node[j] = v[j];
      }

      // increase reference count of all nodes the element is using
      // (NOTE: this will also create and reference all edge nodes and faces)
      RefElement(root_id);

      // make links from faces back to the element
      RegisterFaces(root_id);
   }

   // store boundary element attributes
   for (int i = 0; i < mesh->GetNBE(); i++)//TODO
   {
      const mfem::Element *be = mesh->GetBdrElement(i);
      const int *v = be->GetVertices();

      if (be->GetType() == mfem::Element::QUADRILATERAL)
      {
         Face* face = faces.Find(v[0], v[1], v[2], v[3]);
         MFEM_VERIFY(face, "boundary face not found.");
         face->attribute = be->GetAttribute();
      }
      else if (be->GetType() == mfem::Element::SEGMENT)
      {
         Face* face = faces.Find(v[0], v[0], v[1], v[1]);
         MFEM_VERIFY(face, "boundary face not found.");
         face->attribute = be->GetAttribute();
      }
      else
      {
         MFEM_ABORT("only segment and quadrilateral boundary "
                    "elements are supported by NCMesh.");
      }
   }

   Update();
}

NCMesh::NCMesh(const NCMesh &other)
   : Dim(other.Dim)
   , spaceDim(other.spaceDim)
   , Iso(other.Iso)
   , nodes(other.nodes)
   , faces(other.faces)
   , elements(other.elements)
   , root_count(other.root_count)
{
   other.free_element_ids.Copy(free_element_ids);
   other.top_vertex_pos.Copy(top_vertex_pos);
   Update();
}

void NCMesh::Update()
{
   UpdateLeafElements();
   UpdateVertices();

   vertex_list.Clear();
   face_list.Clear();
   edge_list.Clear();

   element_vertex.Clear();
}

NCMesh::~NCMesh()
{
#ifdef MFEM_DEBUG
#ifdef MFEM_USE_MPI
   // in parallel, update 'leaf_elements'
   for (int i = 0; i < elements.Size(); i++)
   {
      elements[i].rank = 0; // make sure all leaves are in leaf_elements
   }
   UpdateLeafElements();
#endif

   // sign off of all faces and nodes
   Array<int> elemFaces;
   for (int i = 0; i < leaf_elements.Size(); i++)
   {
      elemFaces.SetSize(0);
      UnrefElement(leaf_elements[i], elemFaces);
      DeleteUnusedFaces(elemFaces);
   }
   // NOTE: in release mode, we just throw away all faces and nodes at once
#endif
}

NCMesh::Node::~Node()
{
   MFEM_ASSERT(!vert_refc && !edge_refc, "node was not unreffed properly, "
               "vert_refc: " << (int) vert_refc << ", edge_refc: "
               << (int) edge_refc);
}

void NCMesh::RefElement(int elem)
{
   Element &el = elements[elem];
   int* node = el.node;
   GeomInfo& gi = GI[(int) el.geom];

   // ref all vertices
   for (int i = 0; i < gi.nv; i++)
   {
      nodes[node[i]].vert_refc++;
   }

   // ref all edges (possibly creating their nodes)
   for (int i = 0; i < gi.ne; i++)
   {
      const int* ev = gi.edges[i];
      nodes.Get(node[ev[0]], node[ev[1]])->edge_refc++;
   }

   // get all faces (possibly creating them)
   for (int i = 0; i < gi.nf; i++)
   {
      const int* fv = gi.faces[i];
      faces.GetId(node[fv[0]], node[fv[1]], node[fv[2]], node[fv[3]]);

      // NOTE: face->RegisterElement called separately to avoid having
      // to store 3 element indices  temporarily in the face when refining.
      // See also NCMesh::RegisterFaces.
   }

   // get all planars (possibly creating them)
   for (int i = 0; el.geom == Geometry::PENTATOPE && i < gi.np; i++)
   {
	   const int* pv = gi.planars[i];
	   planars.GetId(node[pv[0]], node[pv[1]], node[pv[2]], INT_MAX);
   }
}

void NCMesh::UnrefElement(int elem, Array<int> &elemFaces)
{
   Element &el = elements[elem];
   int* node = el.node;
   GeomInfo& gi = GI[(int) el.geom];

   // unref all faces
   for (int i = 0; i < gi.nf; i++)
   {
      const int* fv = gi.faces[i];
      int face = faces.FindId(node[fv[0]], node[fv[1]],
                              node[fv[2]], node[fv[3]]);
      MFEM_ASSERT(face >= 0, "face not found.");
      faces[face].ForgetElement(elem);

      // NOTE: faces.Delete() called later to avoid destroying and
      // recreating faces during refinement, see NCMesh::DeleteUnusedFaces.
      elemFaces.Append(face);
   }

   // unref all edges (possibly destroying them)
   for (int i = 0; i < gi.ne; i++)
   {
      const int* ev = gi.edges[i];
      int enode = FindAltParents(node[ev[0]], node[ev[1]]);
      MFEM_ASSERT(enode >= 0, "edge not found.");
      MFEM_ASSERT(nodes.IdExists(enode), "edge does not exist.");
      if (!nodes[enode].UnrefEdge())
      {
         nodes.Delete(enode);
      }
   }

   // unref all vertices (possibly destroying them)
   for (int i = 0; i < gi.nv; i++)
   {
      if (!nodes[node[i]].UnrefVertex())
      {
         nodes.Delete(node[i]);
      }
   }
}

void NCMesh::UnrefElement(int elem, Array<int> &elemFaces, Array<int> &elemPlanars)
{
   Element &el = elements[elem];
   int* node = el.node;
   GeomInfo& gi = GI[(int) el.geom];

   // unref all faces
   for (int i = 0; i < gi.nf; i++)
   {
      const int* fv = gi.faces[i];
      int face = faces.FindId(node[fv[0]], node[fv[1]],
                              node[fv[2]], node[fv[3]]);
      MFEM_ASSERT(face >= 0, "face not found.");
      faces[face].ForgetElement(elem);

      // NOTE: faces.Delete() called later to avoid destroying and
      // recreating faces during refinement, see NCMesh::DeleteUnusedFaces.
      elemFaces.Append(face);
   }

   // unref all planars
   for (int i = 0; i < gi.np; i++)
   {
	   const int *pv = gi.planars[i];
	   int planar = planars.FindId(node[pv[0]],node[pv[1]],node[pv[2]], INT_MAX);
	   MFEM_ASSERT(planar >= 0, "planar not found.");
	   planars[planar].ForgetElement(elem);

	   elemPlanars.Append(planar);
   }

   // unref all edges (possibly destroying them)
   for (int i = 0; i < gi.ne; i++)
   {
      const int* ev = gi.edges[i];
      int enode = FindAltParents(node[ev[0]], node[ev[1]]);
      MFEM_ASSERT(enode >= 0, "edge not found.");
      MFEM_ASSERT(nodes.IdExists(enode), "edge does not exist.");
      if (!nodes[enode].UnrefEdge())
      {
         nodes.Delete(enode);
      }
   }

   // unref all vertices (possibly destroying them)
   for (int i = 0; i < gi.nv; i++)
   {
      if (!nodes[node[i]].UnrefVertex())
      {
         nodes.Delete(node[i]);
      }
   }
}

void NCMesh::RegisterFaces(int elem, int* fattr)
{
   Element &el = elements[elem];
   GeomInfo &gi = GI[(int) el.geom];

   for (int i = 0; i < gi.nf; i++)
   {
      Face* face = GetFace(el, i);
      MFEM_ASSERT(face, "face not found.");
      face->RegisterElement(elem);
      if (fattr) { face->attribute = fattr[i]; }
   }
}

void NCMesh::DeleteUnusedFaces(const Array<int> &elemFaces)
{
   for (int i = 0; i < elemFaces.Size(); i++)
   {
      if (faces[elemFaces[i]].Unused())
      {
         faces.Delete(elemFaces[i]);
      }
   }
}

void NCMesh::RegisterPlanars(int elem)
{
   Element &el = elements[elem];
   GeomInfo &gi = GI[(int) el.geom];

   for (int i = 0; i < gi.np; i++)
   {
      Planar* planar = GetPlanar(el, i);
      MFEM_ASSERT(planar, "planar not found.");
      planar->RegisterElement(elem);
   }
}

void NCMesh::DeleteUnusedPlanars(const Array<int> &elemPlanars)
{
   for (int i = 0; i < elemPlanars.Size(); i++)
   {
      if (planars[elemPlanars[i]].Unused())
      {
         planars.Delete(elemPlanars[i]);
      }
   }
}

void NCMesh::Planar::ForgetElement(int e)
{
	auto rem = elem.find(e);
	if ( rem != elem.end()){ elem.erase(rem); }
	else { MFEM_ABORT("element " << e << " not found in Planar::elem."); }
}

void NCMesh::Planar::RegisterElement(int e)
{
	elem.insert(e);
}

NCMesh::Planar* NCMesh::GetPlanar(Element &elem, int planar_no)
{
   GeomInfo& gi = GI[(int) elem.geom];
   const int* fv = gi.planars[planar_no];
   int* node = elem.node;
   return planars.Find(node[fv[0]], node[fv[1]], node[fv[2]], INT_MAX);
}


void NCMesh::Face::RegisterElement(int e)
{
   if (elem[0] < 0) { elem[0] = e; }
   else if (elem[1] < 0) { elem[1] = e; }
   else { MFEM_ABORT("can't have 3 elements in Face::elem[]."); }
}

void NCMesh::Face::ForgetElement(int e)
{
   if (elem[0] == e) { elem[0] = -1; }
   else if (elem[1] == e) { elem[1] = -1; }
   else { MFEM_ABORT("element " << e << " not found in Face::elem[]."); }
}

NCMesh::Face* NCMesh::GetFace(Element &elem, int face_no)
{
   GeomInfo& gi = GI[(int) elem.geom];
   const int* fv = gi.faces[face_no];
   int* node = elem.node;
   return faces.Find(node[fv[0]], node[fv[1]], node[fv[2]], node[fv[3]]);
}

int NCMesh::Face::GetSingleElement() const
{
   if (elem[0] >= 0)
   {
      MFEM_ASSERT(elem[1] < 0, "not a single element face.");
      return elem[0];
   }
   else
   {
      MFEM_ASSERT(elem[1] >= 0, "no elements in face.");
      return elem[1];
   }
}

int NCMesh::FindAltParents(int node1, int node2)
{
   int mid = nodes.FindId(node1, node2);
   if (mid < 0 && Dim >= 3 && !Iso)
   {
      // In rare cases, a mid-face node exists under alternate parents a1, a2
      // (see picture) instead of the requested parents n1, n2. This is an
      // inconsistent situation that may exist temporarily as a result of
      // "nodes.Reparent" while doing anisotropic splits, before forced
      // refinements are all processed. This function attempts to retrieve such
      // a node. An extra twist is that w1 and w2 may themselves need to be
      // obtained using this very function.
      //
      //                 n1.p1      n1       n1.p2
      //                      *------*------*
      //                      |      |      |
      //                      |      |mid   |
      //                   a1 *------*------* a2
      //                      |      |      |
      //                      |      |      |
      //                      *------*------*
      //                 n2.p1      n2       n2.p2
      //
      // NOTE: this function would not be needed if the elements remembered
      // their edge nodes. We have however opted to save memory at the cost of
      // this computation, which is only necessary when forced refinements are
      // being done.

      Node &n1 = nodes[node1], &n2 = nodes[node2];

      int n1p1 = n1.p1, n1p2 = n1.p2;
      int n2p1 = n2.p1, n2p2 = n2.p2;

      if ((n1p1 != n1p2) && (n2p1 != n2p2)) // non-top-level nodes?
      {
         int a1 = FindAltParents(n1p1, n2p1);
         int a2 = (a1 >= 0) ? FindAltParents(n1p2, n2p2) : -1 /*optimization*/;

         if (a1 < 0 || a2 < 0)
         {
            // one more try may be needed as p1, p2 are unordered
            a1 = FindAltParents(n1p1, n2p2);
            a2 = (a1 >= 0) ? FindAltParents(n1p2, n2p1) : -1 /*optimization*/;
         }

         if (a1 >= 0 && a2 >= 0) // got both alternate parents?
         {
            mid = nodes.FindId(a1, a2);
         }
      }
   }
   return mid;
}


//// Refinement & Derefinement /////////////////////////////////////////////////

NCMesh::Element::Element(int geom, int attr)
   : geom(geom), ref_type(0), flag(0), index(-1), rank(0), attribute(attr)
   , parent(-1)
{
   for (int i = 0; i < 8; i++) { node[i] = -1; }

   // NOTE: in 2D the 8-element node/child arrays are not optimal, however,
   // testing shows we would only save 17% of the total NCMesh memory if
   // 4-element arrays were used (e.g. through templates); we thus prefer to
   // keep the code as simple as possible.
}

int NCMesh::NewPentatope(int n0, int n1, int n2, int n3, int n4,
                         int attr,
                         int fattr0, int fattr1, int fattr2,
                         int fattr3, int fattr4)
{
   // create new unrefined element, initialize nodes
   int new_id = AddElement(Element(Geometry::PENTATOPE, attr));
   Element &el = elements[new_id];

   el.node[0] = n0, el.node[1] = n1, el.node[2] = n2, el.node[3] = n3;
   el.node[4] = n4;

   // get faces and assign face attributes
   Face* f[5];
   for (int i = 0; i < gi_pent.nf; i++)
   {
      const int* fv = gi_pent.faces[i];
      f[i] = faces.Get(el.node[fv[0]], el.node[fv[1]],
                       el.node[fv[2]], el.node[fv[3]]);
   }

   f[0]->attribute = fattr0,  f[1]->attribute = fattr1;
   f[2]->attribute = fattr2,  f[3]->attribute = fattr3;
   f[4]->attribute = fattr4;

   // get planars
   Planar* p[10];
   for (int i = 0; i < gi_pent.np; i++)
   {
	   const int* pv = gi_pent.planars[i];
	   p[i] = planars.Get(el.node[pv[0]],el.node[pv[1]], el.node[pv[2]], INT_MAX);
   }

   return new_id;
}

int NCMesh::NewHexahedron(int n0, int n1, int n2, int n3,
                          int n4, int n5, int n6, int n7,
                          int attr,
                          int fattr0, int fattr1, int fattr2,
                          int fattr3, int fattr4, int fattr5)
{
   // create new unrefined element, initialize nodes
   int new_id = AddElement(Element(Geometry::CUBE, attr));
   Element &el = elements[new_id];

   el.node[0] = n0, el.node[1] = n1, el.node[2] = n2, el.node[3] = n3;
   el.node[4] = n4, el.node[5] = n5, el.node[6] = n6, el.node[7] = n7;

   // get faces and assign face attributes
   Face* f[6];
   for (int i = 0; i < gi_hex.nf; i++)
   {
      const int* fv = gi_hex.faces[i];
      f[i] = faces.Get(el.node[fv[0]], el.node[fv[1]],
                       el.node[fv[2]], el.node[fv[3]]);
   }

   f[0]->attribute = fattr0,  f[1]->attribute = fattr1;
   f[2]->attribute = fattr2,  f[3]->attribute = fattr3;
   f[4]->attribute = fattr4,  f[5]->attribute = fattr5;

   return new_id;
}

int NCMesh::NewQuadrilateral(int n0, int n1, int n2, int n3,
                             int attr,
                             int eattr0, int eattr1, int eattr2, int eattr3)
{
   // create new unrefined element, initialize nodes
   int new_id = AddElement(Element(Geometry::SQUARE, attr));
   Element &el = elements[new_id];

   el.node[0] = n0, el.node[1] = n1, el.node[2] = n2, el.node[3] = n3;

   // get (degenerate) faces and assign face attributes
   Face* f[4];
   for (int i = 0; i < gi_quad.nf; i++)
   {
      const int* fv = gi_quad.faces[i];
      f[i] = faces.Get(el.node[fv[0]], el.node[fv[1]],
                       el.node[fv[2]], el.node[fv[3]]);
   }

   f[0]->attribute = eattr0,  f[1]->attribute = eattr1;
   f[2]->attribute = eattr2,  f[3]->attribute = eattr3;

   return new_id;
}

int NCMesh::NewTriangle(int n0, int n1, int n2,
                        int attr, int eattr0, int eattr1, int eattr2)
{
   // create new unrefined element, initialize nodes
   int new_id = AddElement(Element(Geometry::TRIANGLE, attr));
   Element &el = elements[new_id];
   el.node[0] = n0, el.node[1] = n1, el.node[2] = n2;

   // get (degenerate) faces and assign face attributes
   Face* f[3];
   for (int i = 0; i < gi_tri.nf; i++)
   {
      const int* fv = gi_tri.faces[i];
      f[i] = faces.Get(el.node[fv[0]], el.node[fv[1]],
                       el.node[fv[2]], el.node[fv[3]]);
   }

   f[0]->attribute = eattr0;
   f[1]->attribute = eattr1;
   f[2]->attribute = eattr2;

   return new_id;
}

int NCMesh::GetMidEdgeNode(int vn1, int vn2)
{
   // in 3D we must be careful about getting the mid-edge node
   int mid = FindAltParents(vn1, vn2);
   if (mid < 0) { mid = nodes.GetId(vn1, vn2); } // create if not found
   return mid;
}

int NCMesh::GetMidFaceNode(int en1, int en2, int en3, int en4)
{
   // mid-face node can be created either from (en1, en3) or from (en2, en4)
   int midf = nodes.FindId(en1, en3);
   if (midf >= 0) { return midf; }
   return nodes.GetId(en2, en4);
}

//
inline bool NCMesh::NodeSetX1(int node, int* n)
{ return node == n[0] || node == n[3] || node == n[4] || node == n[7]; }

inline bool NCMesh::NodeSetX2(int node, int* n)
{ return node == n[1] || node == n[2] || node == n[5] || node == n[6]; }

inline bool NCMesh::NodeSetY1(int node, int* n)
{ return node == n[0] || node == n[1] || node == n[4] || node == n[5]; }

inline bool NCMesh::NodeSetY2(int node, int* n)
{ return node == n[2] || node == n[3] || node == n[6] || node == n[7]; }

inline bool NCMesh::NodeSetZ1(int node, int* n)
{ return node == n[0] || node == n[1] || node == n[2] || node == n[3]; }

inline bool NCMesh::NodeSetZ2(int node, int* n)
{ return node == n[4] || node == n[5] || node == n[6] || node == n[7]; }


void NCMesh::ForceRefinement(int vn1, int vn2, int vn3, int vn4)
{
   // get the element this face belongs to
   Face* face = faces.Find(vn1, vn2, vn3, vn4);
   if (!face) { return; }

   int elem = face->GetSingleElement();
   MFEM_ASSERT(!elements[elem].ref_type, "element already refined.");

   int* nodes = elements[elem].node;

   // schedule the right split depending on face orientation
   if ((NodeSetX1(vn1, nodes) && NodeSetX2(vn2, nodes)) ||
       (NodeSetX1(vn2, nodes) && NodeSetX2(vn1, nodes)))
   {
      ref_stack.Append(Refinement(elem, 1)); // X split
   }
   else if ((NodeSetY1(vn1, nodes) && NodeSetY2(vn2, nodes)) ||
            (NodeSetY1(vn2, nodes) && NodeSetY2(vn1, nodes)))
   {
      ref_stack.Append(Refinement(elem, 2)); // Y split
   }
   else if ((NodeSetZ1(vn1, nodes) && NodeSetZ2(vn2, nodes)) ||
            (NodeSetZ1(vn2, nodes) && NodeSetZ2(vn1, nodes)))
   {
      ref_stack.Append(Refinement(elem, 4)); // Z split
   }
   else
   {
      MFEM_ABORT("inconsistent element/face structure.");
   }
}


void NCMesh::CheckAnisoFace(int vn1, int vn2, int vn3, int vn4,
                            int mid12, int mid34, int level)
{
   // When a face is getting split anisotropically (without loss of generality
   // we assume a "vertical" split here, see picture), it is important to make
   // sure that the mid-face vertex node (midf) has mid34 and mid12 as parents.
   // This is necessary for the face traversal algorithm and at places like
   // Refine() that assume the mid-edge nodes to be accessible through the right
   // parents. However, midf may already exist under the parents mid41 and
   // mid23. In that case we need to "reparent" midf, i.e., reinsert it to the
   // hash-table under the correct parents. This doesn't affect other nodes as
   // all IDs stay the same, only the face refinement "tree" is affected.
   //
   //                     vn4      mid34      vn3
   //                        *------*------*
   //                        |      |      |
   //                        |      |midf  |
   //                  mid41 *- - - *- - - * mid23
   //                        |      |      |
   //                        |      |      |
   //                        *------*------*
   //                    vn1      mid12      vn2
   //
   // This function is recursive, because the above applies to any node along
   // the middle vertical edge. The function calls itself again for the bottom
   // and upper half of the above picture.

   int mid23 = nodes.FindId(vn2, vn3);
   int mid41 = nodes.FindId(vn4, vn1);
   if (mid23 >= 0 && mid41 >= 0)
   {
      int midf = nodes.FindId(mid23, mid41);
      if (midf >= 0)
      {
         nodes.Reparent(midf, mid12, mid34);

         CheckAnisoFace(vn1, vn2, mid23, mid41, mid12, midf, level+1);
         CheckAnisoFace(mid41, mid23, vn3, vn4, midf, mid34, level+1);
         return;
      }
   }

   // Also, this is the place where forced refinements begin. In the picture
   // above, edges mid12-midf and midf-mid34 should actually exist in the
   // neighboring elements, otherwise the mesh is inconsistent and needs to be
   // fixed. Example: suppose an element is being refined isotropically (!)
   // whose neighbors across some face look like this:
   //
   //                         *--------*--------*
   //                         |   d    |    e   |
   //                         *--------*--------*
   //                         |      c          |
   //                         *--------*--------*
   //                         |        |        |
   //                         |   a    |    b   |
   //                         |        |        |
   //                         *--------*--------*
   //
   // Element 'c' needs to be refined vertically for the mesh to remain valid.

   if (level > 0)
   {
      ForceRefinement(vn1, vn2, vn3, vn4);
   }
}

void NCMesh::CheckIsoFace(int vn1, int vn2, int vn3, int vn4,
                          int en1, int en2, int en3, int en4, int midf)
{
   if (!Iso)
   {
      /* If anisotropic refinements are present in the mesh, we need to check
         isotropically split faces as well, see second comment in
         CheckAnisoFace above. */

      CheckAnisoFace(vn1, vn2, en2, en4, en1, midf);
      CheckAnisoFace(en4, en2, vn3, vn4, midf, en3);
      CheckAnisoFace(vn4, vn1, en1, en3, en4, midf);
      CheckAnisoFace(en3, en1, vn2, vn3, midf, en2);
   }
}


void NCMesh::RefineElement(int elem, char ref_type)
{
   if (!ref_type) { return; }

   // handle elements that may have been (force-) refined already
   Element &el = elements[elem];
   if (el.ref_type)
   {
      char remaining = ref_type & ~el.ref_type;

      // do the remaining splits on the children
      for (int i = 0; i < 16; i++)
      {
         if (el.child[i] >= 0) { RefineElement(el.child[i], remaining); }
      }
      return;
   }

   int* no = el.node;
   int attr = el.attribute;

   int child[16];
   for (int i = 0; i < 16; i++) { child[i] = -1; }

   // get parent's face attributes
   int fa[6];
   GeomInfo& gi = GI[(int) el.geom];
   for (int i = 0; i < gi.nf; i++)
   {
      const int* fv = gi.faces[i];
      Face* face = faces.Find(no[fv[0]], no[fv[1]], no[fv[2]], no[fv[3]]);
      fa[i] = face->attribute;
   }

   // create child elements
   if (el.geom == Geometry::CUBE)
   {
      // Vertex numbering is assumed to be as follows:
      //
      //       7             6
      //        +-----------+                Faces: 0 bottom
      //       /|          /|                       1 front
      //    4 / |       5 / |                       2 right
      //     +-----------+  |                       3 back
      //     |  |        |  |                       4 left
      //     |  +--------|--+                       5 top
      //     | / 3       | / 2       Z Y
      //     |/          |/          |/
      //     +-----------+           *--X
      //    0             1

      if (ref_type == 1) // split along X axis
      {
         int mid01 = GetMidEdgeNode(no[0], no[1]);
         int mid23 = GetMidEdgeNode(no[2], no[3]);
         int mid45 = GetMidEdgeNode(no[4], no[5]);
         int mid67 = GetMidEdgeNode(no[6], no[7]);

         child[0] = NewHexahedron(no[0], mid01, mid23, no[3],
                                  no[4], mid45, mid67, no[7], attr,
                                  fa[0], fa[1], -1, fa[3], fa[4], fa[5]);

         child[1] = NewHexahedron(mid01, no[1], no[2], mid23,
                                  mid45, no[5], no[6], mid67, attr,
                                  fa[0], fa[1], fa[2], fa[3], -1, fa[5]);

         CheckAnisoFace(no[0], no[1], no[5], no[4], mid01, mid45);
         CheckAnisoFace(no[2], no[3], no[7], no[6], mid23, mid67);
         CheckAnisoFace(no[4], no[5], no[6], no[7], mid45, mid67);
         CheckAnisoFace(no[3], no[2], no[1], no[0], mid23, mid01);
      }
      else if (ref_type == 2) // split along Y axis
      {
         int mid12 = GetMidEdgeNode(no[1], no[2]);
         int mid30 = GetMidEdgeNode(no[3], no[0]);
         int mid56 = GetMidEdgeNode(no[5], no[6]);
         int mid74 = GetMidEdgeNode(no[7], no[4]);

         child[0] = NewHexahedron(no[0], no[1], mid12, mid30,
                                  no[4], no[5], mid56, mid74, attr,
                                  fa[0], fa[1], fa[2], -1, fa[4], fa[5]);

         child[1] = NewHexahedron(mid30, mid12, no[2], no[3],
                                  mid74, mid56, no[6], no[7], attr,
                                  fa[0], -1, fa[2], fa[3], fa[4], fa[5]);

         CheckAnisoFace(no[1], no[2], no[6], no[5], mid12, mid56);
         CheckAnisoFace(no[3], no[0], no[4], no[7], mid30, mid74);
         CheckAnisoFace(no[5], no[6], no[7], no[4], mid56, mid74);
         CheckAnisoFace(no[0], no[3], no[2], no[1], mid30, mid12);
      }
      else if (ref_type == 4) // split along Z axis
      {
         int mid04 = GetMidEdgeNode(no[0], no[4]);
         int mid15 = GetMidEdgeNode(no[1], no[5]);
         int mid26 = GetMidEdgeNode(no[2], no[6]);
         int mid37 = GetMidEdgeNode(no[3], no[7]);

         child[0] = NewHexahedron(no[0], no[1], no[2], no[3],
                                  mid04, mid15, mid26, mid37, attr,
                                  fa[0], fa[1], fa[2], fa[3], fa[4], -1);

         child[1] = NewHexahedron(mid04, mid15, mid26, mid37,
                                  no[4], no[5], no[6], no[7], attr,
                                  -1, fa[1], fa[2], fa[3], fa[4], fa[5]);

         CheckAnisoFace(no[4], no[0], no[1], no[5], mid04, mid15);
         CheckAnisoFace(no[5], no[1], no[2], no[6], mid15, mid26);
         CheckAnisoFace(no[6], no[2], no[3], no[7], mid26, mid37);
         CheckAnisoFace(no[7], no[3], no[0], no[4], mid37, mid04);
      }
      else if (ref_type == 3) // XY split
      {
         int mid01 = GetMidEdgeNode(no[0], no[1]);
         int mid12 = GetMidEdgeNode(no[1], no[2]);
         int mid23 = GetMidEdgeNode(no[2], no[3]);
         int mid30 = GetMidEdgeNode(no[3], no[0]);

         int mid45 = GetMidEdgeNode(no[4], no[5]);
         int mid56 = GetMidEdgeNode(no[5], no[6]);
         int mid67 = GetMidEdgeNode(no[6], no[7]);
         int mid74 = GetMidEdgeNode(no[7], no[4]);

         int midf0 = GetMidFaceNode(mid23, mid12, mid01, mid30);
         int midf5 = GetMidFaceNode(mid45, mid56, mid67, mid74);

         child[0] = NewHexahedron(no[0], mid01, midf0, mid30,
                                  no[4], mid45, midf5, mid74, attr,
                                  fa[0], fa[1], -1, -1, fa[4], fa[5]);

         child[1] = NewHexahedron(mid01, no[1], mid12, midf0,
                                  mid45, no[5], mid56, midf5, attr,
                                  fa[0], fa[1], fa[2], -1, -1, fa[5]);

         child[2] = NewHexahedron(midf0, mid12, no[2], mid23,
                                  midf5, mid56, no[6], mid67, attr,
                                  fa[0], -1, fa[2], fa[3], -1, fa[5]);

         child[3] = NewHexahedron(mid30, midf0, mid23, no[3],
                                  mid74, midf5, mid67, no[7], attr,
                                  fa[0], -1, -1, fa[3], fa[4], fa[5]);

         CheckAnisoFace(no[0], no[1], no[5], no[4], mid01, mid45);
         CheckAnisoFace(no[1], no[2], no[6], no[5], mid12, mid56);
         CheckAnisoFace(no[2], no[3], no[7], no[6], mid23, mid67);
         CheckAnisoFace(no[3], no[0], no[4], no[7], mid30, mid74);

         CheckIsoFace(no[3], no[2], no[1], no[0], mid23, mid12, mid01, mid30, midf0);
         CheckIsoFace(no[4], no[5], no[6], no[7], mid45, mid56, mid67, mid74, midf5);
      }
      else if (ref_type == 5) // XZ split
      {
         int mid01 = GetMidEdgeNode(no[0], no[1]);
         int mid23 = GetMidEdgeNode(no[2], no[3]);
         int mid45 = GetMidEdgeNode(no[4], no[5]);
         int mid67 = GetMidEdgeNode(no[6], no[7]);

         int mid04 = GetMidEdgeNode(no[0], no[4]);
         int mid15 = GetMidEdgeNode(no[1], no[5]);
         int mid26 = GetMidEdgeNode(no[2], no[6]);
         int mid37 = GetMidEdgeNode(no[3], no[7]);

         int midf1 = GetMidFaceNode(mid01, mid15, mid45, mid04);
         int midf3 = GetMidFaceNode(mid23, mid37, mid67, mid26);

         child[0] = NewHexahedron(no[0], mid01, mid23, no[3],
                                  mid04, midf1, midf3, mid37, attr,
                                  fa[0], fa[1], -1, fa[3], fa[4], -1);

         child[1] = NewHexahedron(mid01, no[1], no[2], mid23,
                                  midf1, mid15, mid26, midf3, attr,
                                  fa[0], fa[1], fa[2], fa[3], -1, -1);

         child[2] = NewHexahedron(midf1, mid15, mid26, midf3,
                                  mid45, no[5], no[6], mid67, attr,
                                  -1, fa[1], fa[2], fa[3], -1, fa[5]);

         child[3] = NewHexahedron(mid04, midf1, midf3, mid37,
                                  no[4], mid45, mid67, no[7], attr,
                                  -1, fa[1], -1, fa[3], fa[4], fa[5]);

         CheckAnisoFace(no[3], no[2], no[1], no[0], mid23, mid01);
         CheckAnisoFace(no[2], no[6], no[5], no[1], mid26, mid15);
         CheckAnisoFace(no[6], no[7], no[4], no[5], mid67, mid45);
         CheckAnisoFace(no[7], no[3], no[0], no[4], mid37, mid04);

         CheckIsoFace(no[0], no[1], no[5], no[4], mid01, mid15, mid45, mid04, midf1);
         CheckIsoFace(no[2], no[3], no[7], no[6], mid23, mid37, mid67, mid26, midf3);
      }
      else if (ref_type == 6) // YZ split
      {
         int mid12 = GetMidEdgeNode(no[1], no[2]);
         int mid30 = GetMidEdgeNode(no[3], no[0]);
         int mid56 = GetMidEdgeNode(no[5], no[6]);
         int mid74 = GetMidEdgeNode(no[7], no[4]);

         int mid04 = GetMidEdgeNode(no[0], no[4]);
         int mid15 = GetMidEdgeNode(no[1], no[5]);
         int mid26 = GetMidEdgeNode(no[2], no[6]);
         int mid37 = GetMidEdgeNode(no[3], no[7]);

         int midf2 = GetMidFaceNode(mid12, mid26, mid56, mid15);
         int midf4 = GetMidFaceNode(mid30, mid04, mid74, mid37);

         child[0] = NewHexahedron(no[0], no[1], mid12, mid30,
                                  mid04, mid15, midf2, midf4, attr,
                                  fa[0], fa[1], fa[2], -1, fa[4], -1);

         child[1] = NewHexahedron(mid30, mid12, no[2], no[3],
                                  midf4, midf2, mid26, mid37, attr,
                                  fa[0], -1, fa[2], fa[3], fa[4], -1);

         child[2] = NewHexahedron(mid04, mid15, midf2, midf4,
                                  no[4], no[5], mid56, mid74, attr,
                                  -1, fa[1], fa[2], -1, fa[4], fa[5]);

         child[3] = NewHexahedron(midf4, midf2, mid26, mid37,
                                  mid74, mid56, no[6], no[7], attr,
                                  -1, -1, fa[2], fa[3], fa[4], fa[5]);

         CheckAnisoFace(no[4], no[0], no[1], no[5], mid04, mid15);
         CheckAnisoFace(no[0], no[3], no[2], no[1], mid30, mid12);
         CheckAnisoFace(no[3], no[7], no[6], no[2], mid37, mid26);
         CheckAnisoFace(no[7], no[4], no[5], no[6], mid74, mid56);

         CheckIsoFace(no[1], no[2], no[6], no[5], mid12, mid26, mid56, mid15, midf2);
         CheckIsoFace(no[3], no[0], no[4], no[7], mid30, mid04, mid74, mid37, midf4);
      }
      else if (ref_type == 7) // full isotropic refinement
      {
         int mid01 = GetMidEdgeNode(no[0], no[1]);
         int mid12 = GetMidEdgeNode(no[1], no[2]);
         int mid23 = GetMidEdgeNode(no[2], no[3]);
         int mid30 = GetMidEdgeNode(no[3], no[0]);

         int mid45 = GetMidEdgeNode(no[4], no[5]);
         int mid56 = GetMidEdgeNode(no[5], no[6]);
         int mid67 = GetMidEdgeNode(no[6], no[7]);
         int mid74 = GetMidEdgeNode(no[7], no[4]);

         int mid04 = GetMidEdgeNode(no[0], no[4]);
         int mid15 = GetMidEdgeNode(no[1], no[5]);
         int mid26 = GetMidEdgeNode(no[2], no[6]);
         int mid37 = GetMidEdgeNode(no[3], no[7]);

         int midf0 = GetMidFaceNode(mid23, mid12, mid01, mid30);
         int midf1 = GetMidFaceNode(mid01, mid15, mid45, mid04);
         int midf2 = GetMidFaceNode(mid12, mid26, mid56, mid15);
         int midf3 = GetMidFaceNode(mid23, mid37, mid67, mid26);
         int midf4 = GetMidFaceNode(mid30, mid04, mid74, mid37);
         int midf5 = GetMidFaceNode(mid45, mid56, mid67, mid74);

         int midel = GetMidEdgeNode(midf1, midf3);

         child[0] = NewHexahedron(no[0], mid01, midf0, mid30,
                                  mid04, midf1, midel, midf4, attr,
                                  fa[0], fa[1], -1, -1, fa[4], -1);

         child[1] = NewHexahedron(mid01, no[1], mid12, midf0,
                                  midf1, mid15, midf2, midel, attr,
                                  fa[0], fa[1], fa[2], -1, -1, -1);

         child[2] = NewHexahedron(midf0, mid12, no[2], mid23,
                                  midel, midf2, mid26, midf3, attr,
                                  fa[0], -1, fa[2], fa[3], -1, -1);

         child[3] = NewHexahedron(mid30, midf0, mid23, no[3],
                                  midf4, midel, midf3, mid37, attr,
                                  fa[0], -1, -1, fa[3], fa[4], -1);

         child[4] = NewHexahedron(mid04, midf1, midel, midf4,
                                  no[4], mid45, midf5, mid74, attr,
                                  -1, fa[1], -1, -1, fa[4], fa[5]);

         child[5] = NewHexahedron(midf1, mid15, midf2, midel,
                                  mid45, no[5], mid56, midf5, attr,
                                  -1, fa[1], fa[2], -1, -1, fa[5]);

         child[6] = NewHexahedron(midel, midf2, mid26, midf3,
                                  midf5, mid56, no[6], mid67, attr,
                                  -1, -1, fa[2], fa[3], -1, fa[5]);

         child[7] = NewHexahedron(midf4, midel, midf3, mid37,
                                  mid74, midf5, mid67, no[7], attr,
                                  -1, -1, -1, fa[3], fa[4], fa[5]);

         CheckIsoFace(no[3], no[2], no[1], no[0], mid23, mid12, mid01, mid30, midf0);
         CheckIsoFace(no[0], no[1], no[5], no[4], mid01, mid15, mid45, mid04, midf1);
         CheckIsoFace(no[1], no[2], no[6], no[5], mid12, mid26, mid56, mid15, midf2);
         CheckIsoFace(no[2], no[3], no[7], no[6], mid23, mid37, mid67, mid26, midf3);
         CheckIsoFace(no[3], no[0], no[4], no[7], mid30, mid04, mid74, mid37, midf4);
         CheckIsoFace(no[4], no[5], no[6], no[7], mid45, mid56, mid67, mid74, midf5);
      }
      else
      {
         MFEM_ABORT("invalid refinement type.");
      }

      if (ref_type != 7) { Iso = false; }
   }
   else if (el.geom == Geometry::SQUARE)
   {
      ref_type &= ~4; // ignore Z bit

      if (ref_type == 1) // X split
      {
         int mid01 = nodes.GetId(no[0], no[1]);
         int mid23 = nodes.GetId(no[2], no[3]);

         child[0] = NewQuadrilateral(no[0], mid01, mid23, no[3],
                                     attr, fa[0], -1, fa[2], fa[3]);

         child[1] = NewQuadrilateral(mid01, no[1], no[2], mid23,
                                     attr, fa[0], fa[1], fa[2], -1);
      }
      else if (ref_type == 2) // Y split
      {
         int mid12 = nodes.GetId(no[1], no[2]);
         int mid30 = nodes.GetId(no[3], no[0]);

         child[0] = NewQuadrilateral(no[0], no[1], mid12, mid30,
                                     attr, fa[0], fa[1], -1, fa[3]);

         child[1] = NewQuadrilateral(mid30, mid12, no[2], no[3],
                                     attr, -1, fa[1], fa[2], fa[3]);
      }
      else if (ref_type == 3) // iso split
      {
         int mid01 = nodes.GetId(no[0], no[1]);
         int mid12 = nodes.GetId(no[1], no[2]);
         int mid23 = nodes.GetId(no[2], no[3]);
         int mid30 = nodes.GetId(no[3], no[0]);

         int midel = nodes.GetId(mid01, mid23);

         child[0] = NewQuadrilateral(no[0], mid01, midel, mid30,
                                     attr, fa[0], -1, -1, fa[3]);

         child[1] = NewQuadrilateral(mid01, no[1], mid12, midel,
                                     attr, fa[0], fa[1], -1, -1);

         child[2] = NewQuadrilateral(midel, mid12, no[2], mid23,
                                     attr, -1, fa[1], fa[2], -1);

         child[3] = NewQuadrilateral(mid30, midel, mid23, no[3],
                                     attr, -1, -1, fa[2], fa[3]);
      }
      else
      {
         MFEM_ABORT("Invalid refinement type.");
      }

      if (ref_type != 3) { Iso = false; }
   }
   else if (el.geom == Geometry::TRIANGLE)
   {
      ref_type = 3; // for consistence

      // isotropic split - the only ref_type available for triangles
      int mid01 = nodes.GetId(no[0], no[1]);
      int mid12 = nodes.GetId(no[1], no[2]);
      int mid20 = nodes.GetId(no[2], no[0]);

      child[0] = NewTriangle(no[0], mid01, mid20, attr, fa[0], -1, fa[2]);
      child[1] = NewTriangle(mid01, no[1], mid12, attr, fa[0], fa[1], -1);
      child[2] = NewTriangle(mid20, mid12, no[2], attr, -1, fa[1], fa[2]);
      child[3] = NewTriangle(mid01, mid12, mid20, attr, -1, -1, -1);
   }
   else if (el.geom == Geometry::PENTATOPE)
   {
	   ref_type = 7; // full isotropic refinement

	   // one new node per edge
	   int no5  = nodes.GetId(no[0],no[1]), no6  = nodes.GetId(no[0],no[2]);
	   int no7  = nodes.GetId(no[0],no[3]), no8  = nodes.GetId(no[0],no[4]);
	   int no9  = nodes.GetId(no[1],no[2]), no10 = nodes.GetId(no[1],no[3]);
	   int no11 = nodes.GetId(no[1],no[4]), no12 = nodes.GetId(no[2],no[3]);
	   int no13 = nodes.GetId(no[2],no[4]), no14 = nodes.GetId(no[3],no[4]);

	   // same refinement as in Mesh::RedRefinementPentatope
      child[0]  = NewPentatope(no[0], no5,   no6,   no7,   no8,   attr, fa[0], fa[1], fa[2], fa[3], -1);
      child[1]  = NewPentatope(no5,   no[1], no9,   no10,  no11,  attr, fa[0], fa[1], fa[2], -1, fa[4]);
      child[2]  = NewPentatope(no6,   no9,   no[2], no12,  no13,  attr, fa[0], fa[1], -1, fa[3], fa[4]);
      child[3]  = NewPentatope(no7,   no10,  no12,  no[3], no14,  attr, fa[0], -1, fa[2], fa[3], fa[4]);
      child[4]  = NewPentatope(no8,   no11,  no13,  no14,  no[4], attr, -1, fa[1], fa[2], fa[3], fa[4]);
      child[5]  = NewPentatope(no5,   no8,   no9,   no12,  no14,  attr, -1, -1, -1, -1, -1);
      child[6]  = NewPentatope(no5,   no7,   no8,   no12,  no14,  attr, fa[0], -1, -1, -1, fa[4]);
      child[7]  = NewPentatope(no6,   no8,   no9,   no12,  no13,  attr, -1, fa[1], fa[2], -1, -1);
      child[8]  = NewPentatope(no5,   no6,   no7,   no8,   no12,  attr, -1, fa[1], -1, -1, fa[4]);
      child[9]  = NewPentatope(no8,   no9,   no12,  no13,  no14,  attr, -1, -1,-1, fa[3], fa[4]);
      child[10] = NewPentatope(no5,   no8,   no9,   no11,  no14,  attr, fa[0], -1, fa[2], -1, -1);
      child[11] = NewPentatope(no5,   no7,   no10,  no12,  no14,  attr, fa[0], fa[1], -1, -1, -1);
      child[12] = NewPentatope(no5,   no9,   no10,  no11,  no14,  attr, -1, -1, -1, fa[3], fa[4]);
      child[13] = NewPentatope(no5,   no6,   no8,   no9,   no12,  attr, fa[0], -1, fa[2], -1, -1);
      child[14] = NewPentatope(no8,   no9,   no11,  no13,  no14,  attr, fa[0], -1, -1, -1, fa[4]);
      child[15] = NewPentatope(no5,   no9,   no10,  no12,  no14,  attr, fa[0], -1, -1, -1, fa[4]);
   }
   else
   {
      MFEM_ABORT("Unsupported element geometry.");
   }

   // start using the nodes of the children, create edges & faces
   for (int i = 0; i < 8 && child[i] >= 0; i++)
   {
      RefElement(child[i]);
   }

   int buf[6];
   int pbuf[10];
   Array<int> parentFaces(buf, 6);
   parentFaces.SetSize(0);
   Array<int> parentPlanars(pbuf,10);
   parentPlanars.SetSize(0);

   // sign off of all nodes of the parent, clean up unused nodes, but keep faces
   if (Dim < 4)
	   UnrefElement(elem, parentFaces);
   else
	   UnrefElement(elem, parentFaces,parentPlanars);

   // register the children in their faces (4D: and planars)
   for (int i = 0; i < 16 && child[i] >= 0; i++)
   {
      RegisterFaces(child[i]);
      if (Dim == 4)
         RegisterPlanars(child[i]);
   }

   // clean up parent faces, if unused
   DeleteUnusedFaces(parentFaces);
   DeleteUnusedPlanars(parentPlanars);

   // make the children inherit our rank, set the parent element
   for (int i = 0; i < 8 && child[i] >= 0; i++)
   {
      Element &ch = elements[child[i]];
      ch.rank = el.rank;
      ch.parent = elem;
   }

   // finish the refinement
   el.ref_type = ref_type;
   memcpy(el.child, child, sizeof(el.child));
}


void NCMesh::Refine(const Array<Refinement>& refinements)
{
   // push all refinements on the stack in reverse order
   ref_stack.Reserve(refinements.Size());
   for (int i = refinements.Size()-1; i >= 0; i--)
   {
      const Refinement& ref = refinements[i];
      ref_stack.Append(Refinement(leaf_elements[ref.index], ref.ref_type));
   }

   // keep refining as long as the stack contains something
   int nforced = 0;
   while (ref_stack.Size())
   {
      Refinement ref = ref_stack.Last();
      ref_stack.DeleteLast();

      int size = ref_stack.Size();
      RefineElement(ref.index, ref.ref_type);
      nforced += ref_stack.Size() - size;
   }

   /* TODO: the current algorithm of forced refinements is not optimal. As
      forced refinements spread through the mesh, some may not be necessary
      in the end, since the affected elements may still be scheduled for
      refinement that could stop the propagation. We should introduce the
      member Element::ref_pending that would show the intended refinement in
      the batch. A forced refinement would be combined with ref_pending to
      (possibly) stop the propagation earlier.

      Update: what about a FIFO instead of ref_stack? */

#if defined(MFEM_DEBUG) && !defined(MFEM_USE_MPI)
   mfem::out << "Refined " << refinements.Size() << " + " << nforced
             << " elements" << std::endl;
#endif
   ref_stack.DeleteAll();

   Update();
}


//// Derefinement //////////////////////////////////////////////////////////////

void NCMesh::DerefineElement(int elem)
{
   Element &el = elements[elem];
   if (!el.ref_type) { return; }

   int child[8];
   memcpy(child, el.child, sizeof(child));

   // first make sure that all children are leaves, derefine them if not
   for (int i = 0; i < 8 && child[i] >= 0; i++)
   {
      if (elements[child[i]].ref_type)
      {
         DerefineElement(child[i]);
      }
   }

   // retrieve original corner nodes and face attributes from the children
   int fa[6];
   if (el.geom == Geometry::CUBE)
   {
      const int table[7][8 + 6] =
      {
         { 0, 1, 1, 0, 0, 1, 1, 0, /**/ 1, 1, 1, 0, 0, 0 }, // 1 - X
         { 0, 0, 1, 1, 0, 0, 1, 1, /**/ 0, 0, 0, 1, 1, 1 }, // 2 - Y
         { 0, 1, 2, 3, 0, 1, 2, 3, /**/ 1, 1, 1, 3, 3, 3 }, // 3 - XY
         { 0, 0, 0, 0, 1, 1, 1, 1, /**/ 0, 0, 0, 1, 1, 1 }, // 4 - Z
         { 0, 1, 1, 0, 3, 2, 2, 3, /**/ 1, 1, 1, 3, 3, 3 }, // 5 - XZ
         { 0, 0, 1, 1, 2, 2, 3, 3, /**/ 0, 0, 0, 3, 3, 3 }, // 6 - YZ
         { 0, 1, 2, 3, 4, 5, 6, 7, /**/ 1, 1, 1, 7, 7, 7 }  // 7 - iso
      };
      for (int i = 0; i < 8; i++)
      {
         el.node[i] = elements[child[table[el.ref_type - 1][i]]].node[i];
      }
      for (int i = 0; i < 6; i++)
      {
         Element &ch = elements[child[table[el.ref_type - 1][i + 8]]];
         const int* fv = gi_hex.faces[i];
         fa[i] = faces.Find(ch.node[fv[0]], ch.node[fv[1]],
                            ch.node[fv[2]], ch.node[fv[3]])->attribute;
      }
   }
   else if (el.geom == Geometry::SQUARE)
   {
      const int table[3][4 + 4] =
      {
         { 0, 1, 1, 0, /**/ 1, 1, 0, 0 }, // 1 - X
         { 0, 0, 1, 1, /**/ 0, 0, 1, 1 }, // 2 - Y
         { 0, 1, 2, 3, /**/ 1, 1, 3, 3 }  // 3 - iso
      };
      for (int i = 0; i < 4; i++)
      {
         el.node[i] = elements[child[table[el.ref_type - 1][i]]].node[i];
      }
      for (int i = 0; i < 4; i++)
      {
         Element &ch = elements[child[table[el.ref_type - 1][i + 4]]];
         const int* fv = gi_quad.faces[i];
         fa[i] = faces.Find(ch.node[fv[0]], ch.node[fv[1]],
                            ch.node[fv[2]], ch.node[fv[3]])->attribute;
      }
   }
   else if (el.geom == Geometry::TRIANGLE)
   {
      for (int i = 0; i < 3; i++)
      {
         Element& ch = elements[child[i]];
         el.node[i] = ch.node[i];
         const int* fv = gi_tri.faces[i];
         fa[i] = faces.Find(ch.node[fv[0]], ch.node[fv[1]],
                            ch.node[fv[2]], ch.node[fv[3]])->attribute;
      }
   }
   else
   {
      MFEM_ABORT("Unsupported element geometry.");
   }

   // sign in to all nodes again
   RefElement(elem);

   int buf[8*6];
   Array<int> childFaces(buf, 8*6);
   childFaces.SetSize(0);

   // delete children, determine rank
   el.rank = INT_MAX;
   for (int i = 0; i < 8 && child[i] >= 0; i++)
   {
      el.rank = std::min(el.rank, elements[child[i]].rank);
      UnrefElement(child[i], childFaces);
      FreeElement(child[i]);
   }

   RegisterFaces(elem, fa);

   // delete unused faces
   childFaces.Sort();
   childFaces.Unique();
   DeleteUnusedFaces(childFaces);

   el.ref_type = 0;
}


void NCMesh::CollectDerefinements(int elem, Array<Connection> &list)
{
   Element &el = elements[elem];
   if (!el.ref_type) { return; }

   int total = 0, ref = 0, ghost = 0;
   for (int i = 0; i < 8 && el.child[i] >= 0; i++)
   {
      total++;
      Element &ch = elements[el.child[i]];
      if (ch.ref_type) { ref++; break; }
      if (IsGhost(ch)) { ghost++; }
   }

   if (!ref && ghost < total)
   {
      // can be derefined, add to list
      int next_row = list.Size() ? (list.Last().from + 1) : 0;
      for (int i = 0; i < 8 && el.child[i] >= 0; i++)
      {
         Element &ch = elements[el.child[i]];
         list.Append(Connection(next_row, ch.index));
      }
   }
   else
   {
      for (int i = 0; i < 8 && el.child[i] >= 0; i++)
      {
         CollectDerefinements(el.child[i], list);
      }
   }
}

const Table& NCMesh::GetDerefinementTable()
{
   Array<Connection> list;
   list.Reserve(leaf_elements.Size());

   for (int i = 0; i < root_count; i++)
   {
      CollectDerefinements(i, list);
   }

   int size = list.Size() ? (list.Last().from + 1) : 0;
   derefinements.MakeFromList(size, list);
   return derefinements;
}

void NCMesh::CheckDerefinementNCLevel(const Table &deref_table,
                                      Array<int> &level_ok, int max_nc_level)
{
   level_ok.SetSize(deref_table.Size());
   for (int i = 0; i < deref_table.Size(); i++)
   {
      const int* fine = deref_table.GetRow(i), size = deref_table.RowSize(i);
      Element &parent = elements[elements[leaf_elements[fine[0]]].parent];

      int ok = 1;
      for (int j = 0; j < size; j++)
      {
         int splits[3];
         CountSplits(leaf_elements[fine[j]], splits);

         for (int k = 0; k < Dim; k++)
         {
            if ((parent.ref_type & (1 << k)) &&
                splits[k] >= max_nc_level)
            {
               ok = 0; break;
            }
         }
         if (!ok) { break; }
      }
      level_ok[i] = ok;
   }
}

void NCMesh::Derefine(const Array<int> &derefs)
{
   MFEM_VERIFY(Dim < 3 || Iso,
               "derefinement of 3D anisotropic meshes not implemented yet.");

   InitDerefTransforms();

   Array<int> fine_coarse;
   leaf_elements.Copy(fine_coarse);

   // perform the derefinements
   for (int i = 0; i < derefs.Size(); i++)
   {
      int row = derefs[i];
      MFEM_VERIFY(row >= 0 && row < derefinements.Size(),
                  "invalid derefinement number.");

      const int* fine = derefinements.GetRow(row);
      int parent = elements[leaf_elements[fine[0]]].parent;

      // record the relation of the fine elements to their parent
      SetDerefMatrixCodes(parent, fine_coarse);

      DerefineElement(parent);
   }

   // update leaf_elements, Element::index etc.
   Update();

   // link old fine elements to the new coarse elements
   for (int i = 0; i < fine_coarse.Size(); i++)
   {
      transforms.embeddings[i].parent = elements[fine_coarse[i]].index;
   }
}

void NCMesh::InitDerefTransforms()
{
   int nfine = leaf_elements.Size();

   transforms.embeddings.SetSize(nfine);
   for (int i = 0; i < nfine; i++)
   {
      transforms.embeddings[i].parent = -1;
      transforms.embeddings[i].matrix = 0;
   }

   // this will tell GetDerefinementTransforms that transforms are not finished
   transforms.point_matrices.SetSize(0, 0, 0);
}

void NCMesh::SetDerefMatrixCodes(int parent, Array<int> &fine_coarse)
{
   // encode the ref_type and child number for GetDerefinementTransforms()
   Element &prn = elements[parent];
   for (int i = 0; i < 8 && prn.child[i] >= 0; i++)
   {
      Element &ch = elements[prn.child[i]];
      if (ch.index >= 0)
      {
         int code = (prn.ref_type << 3) + i;
         transforms.embeddings[ch.index].matrix = code;
         fine_coarse[ch.index] = parent;
      }
   }
}


//// Mesh Interface ////////////////////////////////////////////////////////////

void NCMesh::UpdateVertices()
{
   // (overridden in ParNCMesh to assign special indices to ghost vertices)
   NVertices = 0;
   for (node_iterator node = nodes.begin(); node != nodes.end(); ++node)
   {
      if (node->HasVertex()) { node->vert_index = NVertices++; }
   }

   vertex_nodeId.SetSize(NVertices);

   NVertices = 0;
   for (node_iterator node = nodes.begin(); node != nodes.end(); ++node)
   {
      if (node->HasVertex()) { vertex_nodeId[NVertices++] = node.index(); }
   }
}

static char quad_hilbert_child_order[8][4] =
{
   {0,1,2,3}, {0,3,2,1}, {1,2,3,0}, {1,0,3,2},
   {2,3,0,1}, {2,1,0,3}, {3,0,1,2}, {3,2,1,0}
};
static char quad_hilbert_child_state[8][4] =
{
   {1,0,0,5}, {0,1,1,4}, {3,2,2,7}, {2,3,3,6},
   {5,4,4,1}, {4,5,5,0}, {7,6,6,3}, {6,7,7,2}
};
static char hex_hilbert_child_order[24][8] =
{
   {0,1,2,3,7,6,5,4}, {0,3,7,4,5,6,2,1}, {0,4,5,1,2,6,7,3},
   {1,0,3,2,6,7,4,5}, {1,2,6,5,4,7,3,0}, {1,5,4,0,3,7,6,2},
   {2,1,5,6,7,4,0,3}, {2,3,0,1,5,4,7,6}, {2,6,7,3,0,4,5,1},
   {3,0,4,7,6,5,1,2}, {3,2,1,0,4,5,6,7}, {3,7,6,2,1,5,4,0},
   {4,0,1,5,6,2,3,7}, {4,5,6,7,3,2,1,0}, {4,7,3,0,1,2,6,5},
   {5,1,0,4,7,3,2,6}, {5,4,7,6,2,3,0,1}, {5,6,2,1,0,3,7,4},
   {6,2,3,7,4,0,1,5}, {6,5,1,2,3,0,4,7}, {6,7,4,5,1,0,3,2},
   {7,3,2,6,5,1,0,4}, {7,4,0,3,2,1,5,6}, {7,6,5,4,0,1,2,3}
};
static char hex_hilbert_child_state[24][8] =
{
   {1,2,2,7,7,21,21,17},     {2,0,0,22,22,16,16,8},    {0,1,1,15,15,6,6,23},
   {4,5,5,10,10,18,18,14},   {5,3,3,19,19,13,13,11},   {3,4,4,12,12,9,9,20},
   {8,7,7,17,17,23,23,2},    {6,8,8,0,0,15,15,22},     {7,6,6,21,21,1,1,16},
   {11,10,10,14,14,20,20,5}, {9,11,11,3,3,12,12,19},   {10,9,9,18,18,4,4,13},
   {13,14,14,5,5,19,19,10},  {14,12,12,20,20,11,11,4}, {12,13,13,9,9,3,3,18},
   {16,17,17,2,2,22,22,7},   {17,15,15,23,23,8,8,1},   {15,16,16,6,6,0,0,21},
   {20,19,19,11,11,14,14,3}, {18,20,20,4,4,10,10,12},  {19,18,18,13,13,5,5,9},
   {23,22,22,8,8,17,17,0},   {21,23,23,1,1,7,7,15},    {22,21,21,16,16,2,2,6}
};

void NCMesh::CollectLeafElements(int elem, int state)
{
   Element &el = elements[elem];
   if (!el.ref_type)
   {
      if (el.rank >= 0) // skip elements beyond ghost layer in parallel
      {
         leaf_elements.Append(elem);
      }
   }
   else
   {
      if (el.geom == Geometry::SQUARE && el.ref_type == 3)
      {
         for (int i = 0; i < 4; i++)
         {
            int ch = quad_hilbert_child_order[state][i];
            int st = quad_hilbert_child_state[state][i];
            CollectLeafElements(el.child[ch], st);
         }
      }
      else if (el.geom == Geometry::CUBE && el.ref_type == 7)
      {
         for (int i = 0; i < 8; i++)
         {
            int ch = hex_hilbert_child_order[state][i];
            int st = hex_hilbert_child_state[state][i];
            CollectLeafElements(el.child[ch], st);
         }
      }
      else
      {
         for (int i = 0; i < 16; i++)
         {
            if (el.child[i] >= 0) { CollectLeafElements(el.child[i], state); }
         }
      }
   }
   el.index = -1;
}

void NCMesh::UpdateLeafElements()
{
   // collect leaf elements from all roots
   leaf_elements.SetSize(0);
   for (int i = 0; i < root_count; i++)
   {
      CollectLeafElements(i, 0);
      // TODO: root state should not always be 0, we need a precomputed array
      // with root element states to ensure continuity where possible, also
      // optimized ordering of the root elements themselves (Gecko?)
   }
   AssignLeafIndices();
}

void NCMesh::AssignLeafIndices()
{
   // (overridden in ParNCMesh to handle ghost elements)
   for (int i = 0; i < leaf_elements.Size(); i++)
   {
      elements[leaf_elements[i]].index = i;
   }
}

mfem::Element* NCMesh::NewMeshElement(int geom) const
{
   switch (geom)
   {
      case Geometry::CUBE: return new mfem::Hexahedron;
      case Geometry::SQUARE: return new mfem::Quadrilateral;
      case Geometry::TRIANGLE: return new mfem::Triangle;
      case Geometry::PENTATOPE: return new mfem::Pentatope;
   }
   MFEM_ABORT("invalid geometry");
   return NULL;
}

const double* NCMesh::CalcVertexPos(int node) const
{
   const Node &nd = nodes[node];
   if (nd.p1 == nd.p2) // top-level vertex
   {
      return &top_vertex_pos[3*nd.p1];
   }

#ifdef MFEM_DEBUG
   TmpVertex &tv = tmp_vertex[node]; // to make DebugDump work
#else
   TmpVertex &tv = tmp_vertex[nd.vert_index];
#endif
   if (tv.valid) { return tv.pos; }

   MFEM_VERIFY(tv.visited == false, "cyclic vertex dependencies.");
   tv.visited = true;

   const double* pos1 = CalcVertexPos(nd.p1);
   const double* pos2 = CalcVertexPos(nd.p2);

   for (int i = 0; i < 4; i++)
   {
      tv.pos[i] = (pos1[i] + pos2[i]) * 0.5;
   }
   tv.valid = true;
   return tv.pos;
}

void NCMesh::GetMeshComponents(Array<mfem::Vertex>& mvertices,
                               Array<mfem::Element*>& melements,
                               Array<mfem::Element*>& mboundary) const
{
   mvertices.SetSize(vertex_nodeId.Size());
   if (top_vertex_pos.Size())
   {
      // calculate vertex positions from stored top-level vertex coordinates
      tmp_vertex = new TmpVertex[nodes.NumIds()];
      for (int i = 0; i < mvertices.Size(); i++)
      {
         mvertices[i].SetCoords(spaceDim, CalcVertexPos(vertex_nodeId[i]));
      }
      delete [] tmp_vertex;
   }
   // NOTE: if the mesh is curved (top_vertex_pos is empty), mvertices are left
   // uninitialized here; they will be initialized later by the Mesh from Nodes
   // - here we just make sure mvertices has the correct size.

   melements.SetSize(leaf_elements.Size() - GetNumGhostElements());
   melements.SetSize(0);

   mboundary.SetSize(0);

   // create an mfem::Element for each leaf Element
   for (int i = 0; i < leaf_elements.Size(); i++)
   {
      const Element &nc_elem = elements[leaf_elements[i]];
      if (IsGhost(nc_elem)) { continue; } // ParNCMesh

      const int* node = nc_elem.node;
      GeomInfo& gi = GI[(int) nc_elem.geom];

      mfem::Element* elem = NewMeshElement(nc_elem.geom);
      melements.Append(elem);

      elem->SetAttribute(nc_elem.attribute);
      for (int j = 0; j < gi.nv; j++)
      {
         elem->GetVertices()[j] = nodes[node[j]].vert_index;
      }

      // create boundary elements
      for (int k = 0; k < gi.nf; k++)
      {
         const int* fv = gi.faces[k];
         const Face* face = faces.Find(node[fv[0]], node[fv[1]],
                                       node[fv[2]], node[fv[3]]);
         if (face->Boundary())
         {
            if (nc_elem.geom == Geometry::PENTATOPE)
            {
               Tetrahedron* tet = new Tetrahedron;
               tet->SetAttribute(face->attribute);
               for (int j = 0; j < 5; j++)
               {
                  tet->GetVertices()[j] = nodes[node[fv[j]]].vert_index;
               }
               mboundary.Append(tet);
            }
            else if (nc_elem.geom == Geometry::CUBE)
            {
               Quadrilateral* quad = new Quadrilateral;
               quad->SetAttribute(face->attribute);
               for (int j = 0; j < 4; j++)
               {
                  quad->GetVertices()[j] = nodes[node[fv[j]]].vert_index;
               }
               mboundary.Append(quad);
            }
            else
            {
               Segment* segment = new Segment;
               segment->SetAttribute(face->attribute);
               for (int j = 0; j < 2; j++)
               {
                  segment->GetVertices()[j] = nodes[node[fv[2*j]]].vert_index;
               }
               mboundary.Append(segment);
            }
         }
      }
   }
}

void NCMesh::OnMeshUpdated(Mesh *mesh)
{
   Table *edge_vertex = mesh->GetEdgeVertexTable();

   // get edge enumeration from the Mesh
   for (int i = 0; i < edge_vertex->Size(); i++)
   {
      const int *ev = edge_vertex->GetRow(i);
      Node* node = nodes.Find(vertex_nodeId[ev[0]], vertex_nodeId[ev[1]]);

      MFEM_ASSERT(node && node->HasEdge(), "edge not found.");
      node->edge_index = i;
   }

   // get face enumeration from the Mesh
   for (int i = 0; i < mesh->GetNumFaces(); i++)
   {
      const int* fv = mesh->GetFace(i)->GetVertices();
      Face* face;
      if (Dim >= 3)
      {
         MFEM_ASSERT(mesh->GetFace(i)->GetNVertices() == 4, "");
         face = faces.Find(vertex_nodeId[fv[0]], vertex_nodeId[fv[1]],
                           vertex_nodeId[fv[2]], vertex_nodeId[fv[3]]);
      }
      else
      {
         MFEM_ASSERT(mesh->GetFace(i)->GetNVertices() == 2, "");
         int n0 = vertex_nodeId[fv[0]], n1 = vertex_nodeId[fv[1]];
         face = faces.Find(n0, n0, n1, n1); // look up degenerate face

#ifdef MFEM_DEBUG
         // (non-ghost) edge and face numbers must match in 2D
         const int *ev = edge_vertex->GetRow(i);
         MFEM_ASSERT((ev[0] == fv[0] && ev[1] == fv[1]) ||
                     (ev[1] == fv[0] && ev[0] == fv[1]), "");
#endif
      }
      MFEM_ASSERT(face, "face not found.");
      face->index = i;
   }

   NEdges = mesh->GetNEdges();
   NFaces = mesh->GetNumFaces();
}


//// Face/edge lists ///////////////////////////////////////////////////////////

int NCMesh::FaceSplitType(int v1, int v2, int v3, int v4,
                          int mid[4]) const
{
   MFEM_ASSERT(Dim >= 3, "");

   // find edge nodes
   int e1 = nodes.FindId(v1, v2);
   int e2 = nodes.FindId(v2, v3);
   int e3 = (e1 >= 0 && nodes[e1].HasVertex()) ? nodes.FindId(v3, v4) : -1;
   int e4 = (e2 >= 0 && nodes[e2].HasVertex()) ? nodes.FindId(v4, v1) : -1;

   // optional: return the mid-edge nodes if requested
   if (mid) { mid[0] = e1, mid[1] = e2, mid[2] = e3, mid[3] = e4; }

   // try to get a mid-face node, either by (e1, e3) or by (e2, e4)
   int midf1 = -1, midf2 = -1;
   if (e1 >= 0 && e3 >= 0) { midf1 = nodes.FindId(e1, e3); }
   if (e2 >= 0 && e4 >= 0) { midf2 = nodes.FindId(e2, e4); }

   // only one way to access the mid-face node must always exist
   MFEM_ASSERT(!(midf1 >= 0 && midf2 >= 0), "incorrectly split face!");

   if (midf1 < 0 && midf2 < 0) { return 0; }  // face not split
   else if (midf1 >= 0) { return 1; }  // face split "vertically"
   else { return 2; }  // face split "horizontally"
}

int NCMesh::find_node(const Element &el, int node)
{
   for (int i = 0; i < 8; i++)
   {
      if (el.node[i] == node) { return i; }
   }
   MFEM_ABORT("Node not found.");
   return -1;
}

int NCMesh::find_element_edge(const Element &el, int vn0, int vn1)
{
   MFEM_ASSERT(!el.ref_type, "");
   GeomInfo &gi = GI[(int) el.geom];
   for (int i = 0; i < gi.ne; i++)
   {
      const int* ev = gi.edges[i];
      int n0 = el.node[ev[0]];
      int n1 = el.node[ev[1]];
      if ((n0 == vn0 && n1 == vn1) ||
          (n0 == vn1 && n1 == vn0)) { return i; }
   }
   MFEM_ABORT("Edge not found");
   return -1;
}

int NCMesh::find_hex_face(int a, int b, int c)
{
   for (int i = 0; i < 6; i++)
   {
      const int* fv = gi_hex.faces[i];
      if ((a == fv[0] || a == fv[1] || a == fv[2] || a == fv[3]) &&
          (b == fv[0] || b == fv[1] || b == fv[2] || b == fv[3]) &&
          (c == fv[0] || c == fv[1] || c == fv[2] || c == fv[3]))
      {
         return i;
      }
   }
   MFEM_ABORT("Face not found.");
   return -1;
}

int NCMesh::find_pent_face(int a, int b, int c, int d)
{
   for (int i = 0; i < 5; i++)
   {
      const int* fv = gi_pent.faces[i];
      if ((a == fv[0] || a == fv[1] || a == fv[2] || a == fv[3]) &&
          (b == fv[0] || b == fv[1] || b == fv[2] || b == fv[3]) &&
          (c == fv[0] || c == fv[1] || c == fv[2] || c == fv[3]) &&
          (d == fv[0] || d == fv[1] || d == fv[2] || d == fv[3]))
      {
         return i;
      }
   }
   MFEM_ABORT("Face not found.");
   return -1;
}

int NCMesh::ReorderFacePointMat(int v0, int v1, int v2, int v3,
                                int elem, DenseMatrix& mat) const
{
   const Element &el = elements[elem];
   int master[4] =
   {
      find_node(el, v0), find_node(el, v1),
      find_node(el, v2), find_node(el, v3)
   };

   int local = (Dim==4 ? find_pent_face(master[0],master[1],master[2],master[3]) : find_hex_face(master[0], master[1], master[2]));
   const int* fv = (Dim == 4 ? gi_pent.faces[local] : gi_hex.faces[local]);

   DenseMatrix tmp(mat);
   for (int i = 0, j; i < 4; i++)
   {
      for (j = 0; j < 4; j++)
      {
         if (fv[i] == master[j])
         {
            // "pm.column(i) = tmp.column(j)"
            for (int k = 0; k < mat.Height(); k++)
            {
               mat(k,i) = tmp(k,j);
            }
            break;
         }
      }
      MFEM_ASSERT(j != 4, "node not found.");
   }
   return local;
}

void NCMesh::TraverseFace(int vn0, int vn1, int vn2, int vn3,
                          const PointMatrix& pm, int level)
{
   if (level > 0)
   {
      // check if we made it to a face that is not split further
      Face* fa = faces.Find(vn0, vn1, vn2, vn3);
      if (fa)
      {
         // we have a slave face, add it to the list
         int elem = fa->GetSingleElement();
         face_list.slaves.push_back(Slave(fa->index, elem, -1));
         DenseMatrix &mat = face_list.slaves.back().point_matrix;
         pm.GetMatrix(mat);

         // reorder the point matrix according to slave face orientation
         int local = ReorderFacePointMat(vn0, vn1, vn2, vn3, elem, mat);
         face_list.slaves.back().local = local;

         return;
      }
   }

   // we need to recurse deeper
   if (Dim == 4)
   {
      int mid[6];
      mid[0] = nodes.FindId(vn0,vn1); mid[1] = nodes.FindId(vn0,vn2);
      mid[2] = nodes.FindId(vn0,vn3); mid[3] = nodes.FindId(vn1,vn2);
      mid[4] = nodes.FindId(vn1,vn3); mid[5] = nodes.FindId(vn2,vn3);
      Point mid0(pm(0),pm(1)), mid1(pm(0),pm(2));
      Point mid2(pm(0),pm(3)), mid3(pm(1),pm(2));
      Point mid4(pm(1),pm(3)), mid5(pm(2),pm(3));

      // corner tetrahedrons
      TraverseFace(vn0,mid[0],mid[1],mid[2],
                   PointMatrix(pm(0),mid0,mid1,mid2), level+1);
      TraverseFace(mid[0],vn1,mid[3],mid[4],
                   PointMatrix(pm(0),mid0,mid1,mid2), level+1);
      TraverseFace(mid[1],mid[3],vn2,mid[5],
                   PointMatrix(pm(0),mid0,mid1,mid2), level+1);
      TraverseFace(mid[2],mid[4],mid[5],vn3,
                   PointMatrix(pm(0),mid0,mid1,mid2), level+1);
      // interior tetrahedrons
      TraverseFace(mid[0],mid[1],mid[3],mid[4],
                   PointMatrix(pm(0),mid0,mid1,mid2), level+1);
      TraverseFace(mid[0],mid[1],mid[2],mid[4],
                   PointMatrix(pm(0),mid0,mid1,mid2), level+1);
      TraverseFace(mid[1],mid[3],mid[4],mid[5],
                   PointMatrix(pm(0),mid0,mid1,mid2), level+1);
      TraverseFace(mid[1],mid[2],mid[4],mid[5],
                   PointMatrix(pm(0),mid0,mid1,mid2), level+1);

      return;
   }
   int mid[4];
   int split = FaceSplitType(vn0, vn1, vn2, vn3, mid);

   if (split == 1) // "X" split face
   {
      Point mid0(pm(0), pm(1)), mid2(pm(2), pm(3));

      TraverseFace(vn0, mid[0], mid[2], vn3,
                   PointMatrix(pm(0), mid0, mid2, pm(3)), level+1);

      TraverseFace(mid[0], vn1, vn2, mid[2],
                   PointMatrix(mid0, pm(1), pm(2), mid2), level+1);
   }
   else if (split == 2) // "Y" split face
   {
      Point mid1(pm(1), pm(2)), mid3(pm(3), pm(0));

      TraverseFace(vn0, vn1, mid[1], mid[3],
                   PointMatrix(pm(0), pm(1), mid1, mid3), level+1);

      TraverseFace(mid[3], mid[1], vn2, vn3,
                   PointMatrix(mid3, mid1, pm(2), pm(3)), level+1);
   }
}

void NCMesh::BuildFaceList()
{
   face_list.Clear();
   boundary_faces.SetSize(0);

   if (Dim < 3) { return; }

   Array<char> processed_faces(faces.NumIds());
   processed_faces = 0;

   // visit faces of leaf elements
   for (int i = 0; i < leaf_elements.Size(); i++)
   {
      int elem = leaf_elements[i];
      Element &el = elements[elem];
      MFEM_ASSERT(!el.ref_type, "not a leaf element.");

      GeomInfo& gi = GI[(int) el.geom];
      for (int j = 0; j < gi.nf; j++)
      {
         // get nodes for this face
         int node[4];
         for (int k = 0; k < 4; k++)
         {
            node[k] = el.node[gi.faces[j][k]];
         }

         int face = faces.FindId(node[0], node[1], node[2], node[3]);
         MFEM_ASSERT(face >= 0, "face not found!");

         // tell ParNCMesh about the face
         ElementSharesFace(elem, face);

         // have we already processed this face? skip if yes
         if (processed_faces[face]) { continue; }
         processed_faces[face] = 1;

         Face &fa = faces[face];
         if (fa.elem[0] >= 0 && fa.elem[1] >= 0)
         {
            // this is a conforming face, add it to the list
            face_list.conforming.push_back(MeshId(fa.index, elem, j));
         }
         else if (Dim == 3)
         {
            PointMatrix pm(Point(0,0), Point(1,0), Point(1,1), Point(0,1));

            // this is either a master face or a slave face, but we can't
            // tell until we traverse the face refinement 'tree'...
            int sb = face_list.slaves.size();
            TraverseFace(node[0], node[1], node[2], node[3], pm, 0);

            int se = face_list.slaves.size();
            if (sb < se)
            {
               // found slaves, so this is a master face; add it to the list
               face_list.masters.push_back(Master(fa.index, elem, j, sb, se));

               // also, set the master index for the slaves
               for (int i = sb; i < se; i++)
               {
                  face_list.slaves[i].master = fa.index;
               }
            }
         }
         else
         {
            PointMatrix pm(Point(0,0,0), Point(1,0,0), Point(0,1,0), Point(0,0,1));
            // this is either a master face or a slave face, but we can't
            // tell until we traverse the face refinement 'tree'...
            int sb = face_list.slaves.size();
            TraverseFace(node[0], node[1], node[2], node[3], pm, 0);

            int se = face_list.slaves.size();
            if (sb < se)
            {
               // found slaves, so this is a master face; add it to the list
               face_list.masters.push_back(Master(fa.index, elem, j, sb, se));

               // also, set the master index for the slaves
               for (int i = sb; i < se; i++)
               {
                  face_list.slaves[i].master = fa.index;
               }
            }
         }

         if (fa.Boundary()) { boundary_faces.Append(face); }
      }
   }
}

void NCMesh::TraverseEdge(int vn0, int vn1, double t0, double t1, int flags,
                          int level)
{
   int mid = nodes.FindId(vn0, vn1);
   if (mid < 0) { return; }

   Node &nd = nodes[mid];
   if (nd.HasEdge() && level > 0)
   {
      // we have a slave edge, add it to the list
      edge_list.slaves.push_back(Slave(nd.edge_index, -1, -1));
      Slave &sl = edge_list.slaves.back();

      sl.point_matrix.SetSize(1, 2);
      sl.point_matrix(0,0) = t0;
      sl.point_matrix(0,1) = t1;

      // handle slave edge orientation
      sl.edge_flags = flags;
      int v0index = nodes[vn0].vert_index;
      int v1index = nodes[vn1].vert_index;
      if (v0index > v1index) { sl.edge_flags |= 2; }

      // in 2D, get the element/local info from the degenerate face
      if (Dim == 2)
      {
         Face* fa = faces.Find(vn0, vn0, vn1, vn1);
         MFEM_ASSERT(fa != NULL, "");
         sl.element = fa->GetSingleElement();
         sl.local = find_element_edge(elements[sl.element], vn0, vn1);
      }
   }

   // recurse deeper
   double tmid = (t0 + t1) / 2;
   TraverseEdge(vn0, mid, t0, tmid, flags, level+1);
   TraverseEdge(mid, vn1, tmid, t1, flags, level+1);
}

void NCMesh::BuildEdgeList()
{
   edge_list.Clear();
   if (Dim <= 2)
   {
      boundary_faces.SetSize(0);
   }

   Array<char> processed_edges(nodes.NumIds());
   processed_edges = 0;

   Array<int> edge_element(nodes.NumIds());
   Array<char> edge_local(nodes.NumIds());
   edge_local = -1;

   // visit edges of leaf elements
   for (int i = 0; i < leaf_elements.Size(); i++)
   {
      int elem = leaf_elements[i];
      Element &el = elements[elem];
      MFEM_ASSERT(!el.ref_type, "not a leaf element.");

      GeomInfo& gi = GI[(int) el.geom];
      for (int j = 0; j < gi.ne; j++)
      {
         // get nodes for this edge
         const int* ev = gi.edges[j];
         int node[2] = { el.node[ev[0]], el.node[ev[1]] };

         int enode = nodes.FindId(node[0], node[1]);
         MFEM_ASSERT(enode >= 0, "edge node not found!");

         Node &nd = nodes[enode];
         MFEM_ASSERT(nd.HasEdge(), "edge not found!");

         // tell ParNCMesh about the edge
         ElementSharesEdge(elem, enode);

         // (2D only, store boundary faces)
         if (Dim <= 2)
         {
            int face = faces.FindId(node[0], node[0], node[1], node[1]);
            MFEM_ASSERT(face >= 0, "face not found!");
            if (faces[face].Boundary()) { boundary_faces.Append(face); }
         }

         // store element/local for later
         edge_element[nd.edge_index] = elem;
         edge_local[nd.edge_index] = j;

         // skip slave edges here, they will be reached from their masters
         if (GetEdgeMaster(enode) >= 0) { continue; }

         // have we already processed this edge? skip if yes
         if (processed_edges[enode]) { continue; }
         processed_edges[enode] = 1;

         // prepare edge interval for slave traversal, handle orientation
         double t0 = 0.0, t1 = 1.0;
         int v0index = nodes[node[0]].vert_index;
         int v1index = nodes[node[1]].vert_index;
         int flags = (v0index > v1index) ? 1 : 0;

         // try traversing the edge to find slave edges
         int sb = edge_list.slaves.size();
         TraverseEdge(node[0], node[1], t0, t1, flags, 0);

         int se = edge_list.slaves.size();
         if (sb < se)
         {
            // found slaves, this is a master face; add it to the list
            edge_list.masters.push_back(Master(nd.edge_index, elem, j, sb, se));

            // also, set the master index for the slaves
            for (int i = sb; i < se; i++)
            {
               edge_list.slaves[i].master = nd.edge_index;
            }
         }
         else
         {
            // no slaves, this is a conforming edge
            edge_list.conforming.push_back(MeshId(nd.edge_index, elem, j));
         }
      }
   }

   // fix up slave edge element/local
   for (unsigned i = 0; i < edge_list.slaves.size(); i++)
   {
      Slave &sl = edge_list.slaves[i];
      int local = edge_local[sl.index];
      if (local >= 0)
      {
         sl.local = local;
         sl.element = edge_element[sl.index];
      }
   }
}

void NCMesh::BuildVertexList()
{
   int total = NVertices + GetNumGhostVertices();

   vertex_list.Clear();
   vertex_list.conforming.reserve(total);

   Array<char> processed_vertices(total);
   processed_vertices = 0;

   // analogously to above, visit vertices of leaf elements
   for (int i = 0; i < leaf_elements.Size(); i++)
   {
      int elem = leaf_elements[i];
      Element &el = elements[elem];

      for (int j = 0; j < GI[(int) el.geom].nv; j++)
      {
         int node = el.node[j];
         Node &nd = nodes[node];

         int index = nd.vert_index;
         if (index >= 0)
         {
            ElementSharesVertex(elem, node);

            if (processed_vertices[index]) { continue; }
            processed_vertices[index] = 1;

            vertex_list.conforming.push_back(MeshId(index, elem, j));
         }
      }
   }
}

void NCMesh::TraversePlanar(int vn0, int vn1, int vn2, const PointMatrix& pm,
                            int level) // TODO
{
   if (level > 0)
   {
      // check if we made it to a face that is not split further
      Planar* pa = planars.Find(vn0, vn1, vn2, INT_MAX);
      if (pa)
      {
         // we have a slave face, add it to the list
         planar_list.slaves.push_back(Slave(pa->index, -1, -1));
         DenseMatrix &mat = planar_list.slaves.back().point_matrix;
         pm.GetMatrix(mat);

         // reorder the point matrix according to slave face orientation
         int local = -1; //ReorderPlanarPointMat(vn0, vn1, vn2, elem, mat);
         face_list.slaves.back().local = local;

         return;
      }
   }

   // we need to recurse deeper
   int mid[3];
   mid[0] = nodes.FindId(vn0,vn1);
   mid[1] = nodes.FindId(vn1,vn2);
   mid[2] = nodes.FindId(vn2,vn0);
   Point mid0(pm(0),pm(1)), mid1(pm(1),pm(2)), mid2(pm(2),pm(0));

   TraversePlanar(vn0, mid[0], mid[2],
                  PointMatrix(pm(0), mid0, mid2), level+1);
   TraversePlanar(mid[0], vn1, mid[1],
                  PointMatrix(mid0, pm(1), mid1), level+1);
   TraversePlanar(mid[2], mid[1], vn2,
                  PointMatrix(mid2, mid1, pm(2)), level+1);
   TraversePlanar(mid[0], mid[1], mid[2],
                  PointMatrix(mid0, mid1, mid2), level+1);
}

void NCMesh::BuildPlanarList() // TODO
{
   planar_list.Clear();

   if (Dim < 4) { return; }

   Array<char> processed_planars(planars.NumIds());
   processed_planars = 0;

   // visit planars of leaf elements
   for (int i = 0; i < leaf_elements.Size(); i++)
   {
	  int elem = leaf_elements[i];
	  Element &el = elements[elem];
	  MFEM_ASSERT(!el.ref_type, "not a leaf element.");

	  GeomInfo& gi = GI[(int) el.geom];
	  for (int j = 0; j < gi.np; j++)
	  {
		 // get nodes for this planar
		 int node[3];
		 for (int k = 0; k < 3; k++)
		 {
			node[k] = el.node[gi.planars[j][k]];
		 }

		 int planar = planars.FindId(node[0], node[1], node[2], INT_MAX);
		 MFEM_ASSERT(planar >= 0, "planar not found!");

		 // tell ParNCMesh about the face
		 ElementSharesPlanar(elem, planar);

       // have we already processed this face? skip if yes
       if (processed_planars[planar]) { continue; }
       processed_planars[planar] = 1;

       Planar &pa = planars[planar];
       {
          PointMatrix pm(Point(0,0), Point(1,0), Point(0,1));
          // this is either a master planar or a slave planar, but we can't
          // tell until we traverse the planar refinement 'tree'...
          int sb = planar_list.slaves.size();
          TraversePlanar(node[0], node[1], node[2], pm, 0);

          int se = planar_list.slaves.size();
          if (sb < se)
          {
             // found slaves, so this is a master face; add it to the list
             planar_list.masters.push_back(Master(pa.index, elem, j, sb, se));

             // also, set the master index for the slaves
             for (int i = sb; i < se; i++)
             {
                planar_list.slaves[i].master = pa.index;
             }
          }
          else
          {
             // no slaves, this is a conforming edge
             planar_list.conforming.push_back(MeshId(pa.index, elem, j));
          }
       }

	  }
   }
}

void NCMesh::Slave::OrientedPointMatrix(DenseMatrix &oriented_matrix) const
{
   oriented_matrix = point_matrix;

   if (edge_flags)
   {
      MFEM_ASSERT(oriented_matrix.Height() == 1 &&
                  oriented_matrix.Width() == 2, "not an edge point matrix");

      if (edge_flags & 1) // master inverted
      {
         oriented_matrix(0,0) = 1.0 - oriented_matrix(0,0);
         oriented_matrix(0,1) = 1.0 - oriented_matrix(0,1);
      }
      if (edge_flags & 2) // slave inverted
      {
         std::swap(oriented_matrix(0,0), oriented_matrix(0,1));
      }
   }
}

void NCMesh::NCList::Clear(bool hard)
{
   if (!hard)
   {
      conforming.clear();
      masters.clear();
      slaves.clear();
   }
   else
   {
      NCList empty;
      conforming.swap(empty.conforming);
      masters.swap(empty.masters);
      slaves.swap(empty.slaves);
   }
   inv_index.DeleteAll();
}

long NCMesh::NCList::TotalSize() const
{
   return conforming.size() + masters.size() + slaves.size();
}

const NCMesh::MeshId& NCMesh::NCList::LookUp(int index, int *type) const
{
   if (!inv_index.Size())
   {
      int max_index = -1;
      for (unsigned i = 0; i < conforming.size(); i++)
      {
         max_index = std::max(conforming[i].index, max_index);
      }
      for (unsigned i = 0; i < masters.size(); i++)
      {
         max_index = std::max(masters[i].index, max_index);
      }
      for (unsigned i = 0; i < slaves.size(); i++)
      {
         max_index = std::max(slaves[i].index, max_index);
      }

      inv_index.SetSize(max_index + 1);
      inv_index = -1;

      for (unsigned i = 0; i < conforming.size(); i++)
      {
         inv_index[conforming[i].index] = (i << 2);
      }
      for (unsigned i = 0; i < masters.size(); i++)
      {
         inv_index[masters[i].index] = (i << 2) + 1;
      }
      for (unsigned i = 0; i < slaves.size(); i++)
      {
         inv_index[slaves[i].index] = (i << 2) + 2;
      }
   }

   MFEM_ASSERT(index >= 0 && index < inv_index.Size(), "");
   int key = inv_index[index];
   MFEM_VERIFY(key >= 0, "entity not found.");

   if (type) { *type = key & 0x3; }

   switch (key & 0x3)
   {
      case 0: return conforming[key >> 2];
      case 1: return masters[key >> 2];
      case 2: return slaves[key >> 2];
      default: MFEM_ABORT("internal error"); return conforming[0];
   }
}


//// Neighbors /////////////////////////////////////////////////////////////////

void NCMesh::CollectEdgeVertices(int v0, int v1, Array<int> &indices)
{
   int mid = nodes.FindId(v0, v1);
   if (mid >= 0 && nodes[mid].HasVertex())
   {
      indices.Append(mid);

      CollectEdgeVertices(v0, mid, indices);
      CollectEdgeVertices(mid, v1, indices);
   }
}

void NCMesh::CollectPlanarVertices(int v0, int v1, int v2, Array<int> &indices)
{
   int mid[3];
   mid[0] = nodes.FindId(v0,v1);
   mid[1] = nodes.FindId(v1,v2);
   mid[2] = nodes.FindId(v2,v0);
   if (mid[0] >= 0 && nodes[mid[0]].HasVertex())
   {
      indices.Append(mid[0]);

      if (mid[1] >= 0 && nodes[mid[1]].HasVertex())
      {
         indices.Append(mid[1]);

         CollectPlanarVertices(mid[0],v1,mid[1],indices);

         if (mid[2] >= 0 && nodes[mid[2]].HasVertex())
         {
            indices.Append(mid[2]);

            CollectPlanarVertices(v0,mid[0],mid[2],indices);
            CollectPlanarVertices(mid[0],mid[1],mid[2],indices);
            CollectPlanarVertices(mid[2],mid[1],v2,indices);
         }
      }
      else if (mid[2] >= 0 && nodes[mid[2]].HasVertex())
      {
         indices.Append(mid[2]);

         CollectPlanarVertices(v0,mid[0],mid[2],indices);
      }
   }
   else if (mid[1] >= 0 && nodes[mid[1]].HasVertex())
   {
      indices.Append(mid[0]);

      if (mid[2] >= 0 && nodes[mid[2]].HasVertex())
      {
         indices.Append(mid[2]);

         CollectPlanarVertices(mid[2],mid[1],v2,indices);
      }
   }
}

void NCMesh::CollectFaceVertices(int v0, int v1, int v2, int v3,
                                 Array<int> &indices)
{
   int mid[4];
   switch (FaceSplitType(v0, v1, v2, v3, mid))
   {
      case 1:
         indices.Append(mid[0]);
         indices.Append(mid[2]);

         CollectFaceVertices(v0, mid[0], mid[2], v3, indices);
         CollectFaceVertices(mid[0], v1, v2, mid[2], indices);
         break;

      case 2:
         indices.Append(mid[1]);
         indices.Append(mid[3]);

         CollectFaceVertices(v0, v1, mid[1], mid[3], indices);
         CollectFaceVertices(mid[3], mid[1], v2, v3, indices);
         break;
   }
}

void NCMesh::BuildElementToVertexTable()
{
   int nrows = leaf_elements.Size();
   int* I = new int[nrows + 1];
   int** JJ = new int*[nrows];

   Array<int> indices;
   indices.Reserve(128);

   // collect vertices coinciding with each element, including hanging vertices
   for (int i = 0; i < leaf_elements.Size(); i++)
   {
      int elem = leaf_elements[i];
      Element &el = elements[elem];
      MFEM_ASSERT(!el.ref_type, "not a leaf element.");

      GeomInfo& gi = GI[(int) el.geom];
      int* node = el.node;

      indices.SetSize(0);
      for (int j = 0; j < gi.ne; j++)
      {
         const int* ev = gi.edges[j];
         CollectEdgeVertices(node[ev[0]], node[ev[1]], indices);
      }

      if (Dim >= 3)
      {
         for (int j = 0; j < gi.nf; j++)
         {
            const int* fv = gi.faces[j];
            CollectFaceVertices(node[fv[0]], node[fv[1]],
                                node[fv[2]], node[fv[3]], indices);
         }
      }
      if (Dim >= 4)
      {
         for (int j = 0; j < gi.np; j++)
         {
            const int* pv = gi.planars[j];
            CollectPlanarVertices(node[pv[0]], node[pv[1]],
                                node[pv[2]], indices);
         }
      }

      // temporarily store one row of the table
      indices.Sort();
      indices.Unique();
      int size = indices.Size();
      I[i] = size;
      JJ[i] = new int[size];
      memcpy(JJ[i], indices.GetData(), size * sizeof(int));
   }

   // finalize the I array of the table
   int nnz = 0;
   for (int i = 0; i < nrows; i++)
   {
      int cnt = I[i];
      I[i] = nnz;
      nnz += cnt;
   }
   I[nrows] = nnz;

   // copy the temporarily stored rows into one J array
   int *J = new int[nnz];
   nnz = 0;
   for (int i = 0; i < nrows; i++)
   {
      int cnt = I[i+1] - I[i];
      memcpy(J+nnz, JJ[i], cnt * sizeof(int));
      delete [] JJ[i];
      nnz += cnt;
   }

   element_vertex.SetIJ(I, J, nrows);

   delete [] JJ;
}


void NCMesh::FindSetNeighbors(const Array<char> &elem_set,
                              Array<int> *neighbors,
                              Array<char> *neighbor_set)
{
   // If A is the element-to-vertex table (see 'element_vertex') listing all
   // vertices touching each element, including hanging vertices, then A*A^T is
   // the element-to-neighbor table. Multiplying the element set with A*A^T
   // gives the neighbor set. To save memory, this function only computes the
   // action of A*A^T, the product itself is not stored anywhere.

   // Optimization: the 'element_vertex' table does not store the obvious
   // corner nodes in it. The table is therefore empty for conforming meshes.

   UpdateElementToVertexTable();

   int nleaves = leaf_elements.Size();
   MFEM_VERIFY(elem_set.Size() == nleaves, "");
   MFEM_ASSERT(element_vertex.Size() == nleaves, "");

   // step 1: vertices = A^T * elem_set, i.e, find all vertices touching the
   // element set

   Array<char> vmark(nodes.NumIds());
   vmark = 0;

   for (int i = 0; i < nleaves; i++)
   {
      if (elem_set[i])
      {
         int *v = element_vertex.GetRow(i);
         int nv = element_vertex.RowSize(i);
         for (int j = 0; j < nv; j++)
         {
            vmark[v[j]] = 1;
         }

         Element &el = elements[leaf_elements[i]];
         nv = GI[(int) el.geom].nv;
         for (int j = 0; j < nv; j++)
         {
            vmark[el.node[j]] = 1;
         }
      }
   }

   // step 2: neighbors = A * vertices, i.e., find all elements coinciding with
   // vertices from step 1; NOTE: in the result we don't include elements from
   // the original set

   if (neighbor_set)
   {
      neighbor_set->SetSize(nleaves);
      *neighbor_set = 0;
   }

   for (int i = 0; i < nleaves; i++)
   {
      if (!elem_set[i])
      {
         bool hit = false;

         int *v = element_vertex.GetRow(i);
         int nv = element_vertex.RowSize(i);
         for (int j = 0; j < nv; j++)
         {
            if (vmark[v[j]]) { hit = true; break; }
         }

         if (!hit)
         {
            Element &el = elements[leaf_elements[i]];
            nv = GI[(int) el.geom].nv;
            for (int j = 0; j < nv; j++)
            {
               if (vmark[el.node[j]]) { hit = true; break; }
            }
         }

         if (hit)
         {
            if (neighbors) { neighbors->Append(leaf_elements[i]); }
            if (neighbor_set) { (*neighbor_set)[i] = 1; }
         }
      }
   }
}

static bool sorted_lists_intersect(const int* a, const int* b, int na, int nb)
{
   if (!na || !nb) { return false; }
   int a_last = a[na-1], b_last = b[nb-1];
   if (*b < *a) { goto l2; }  // woo-hoo! I always wanted to use a goto! :)
l1:
   if (a_last < *b) { return false; }
   while (*a < *b) { a++; }
   if (*a == *b) { return true; }
l2:
   if (b_last < *a) { return false; }
   while (*b < *a) { b++; }
   if (*a == *b) { return true; }
   goto l1;
}

void NCMesh::FindNeighbors(int elem, Array<int> &neighbors,
                           const Array<int> *search_set)
{
   // TODO future: this function is inefficient. For a single element, an
   // octree neighbor search algorithm would be better. However, the octree
   // neighbor algorithm is hard to get right in the multi-octree case due to
   // the different orientations of the octrees (i.e., the root elements).

   UpdateElementToVertexTable();

   // sorted list of all vertex nodes touching 'elem'
   Array<int> vert;
   vert.Reserve(128);

   // support for non-leaf 'elem', collect vertices of all children
   Array<int> stack;
   stack.Reserve(64);
   stack.Append(elem);

   while (stack.Size())
   {
      Element &el = elements[stack.Last()];
      stack.DeleteLast();

      if (!el.ref_type)
      {
         int *v = element_vertex.GetRow(el.index);
         int nv = element_vertex.RowSize(el.index);
         for (int i = 0; i < nv; i++)
         {
            vert.Append(v[i]);
         }

         nv = GI[(int) el.geom].nv;
         for (int i = 0; i < nv; i++)
         {
            vert.Append(el.node[i]);
         }
      }
      else
      {
         for (int i = 0; i < 16 && el.child[i] >= 0; i++)
         {
            stack.Append(el.child[i]);
         }
      }
   }

   vert.Sort();
   vert.Unique();

   int *v1 = vert.GetData();
   int nv1 = vert.Size();

   if (!search_set) { search_set = &leaf_elements; }

   // test *all* potential neighbors from the search set
   for (int i = 0; i < search_set->Size(); i++)
   {
      int testme = (*search_set)[i];
      if (testme != elem)
      {
         Element &el = elements[testme];
         int *v2 = element_vertex.GetRow(el.index);
         int nv2 = element_vertex.RowSize(el.index);

         bool hit = sorted_lists_intersect(v1, v2, nv1, nv2);

         if (!hit)
         {
            int nv = GI[(int) el.geom].nv;
            for (int j = 0; j < nv; j++)
            {
               hit = sorted_lists_intersect(&el.node[j], v1, 1, nv1);
               if (hit) { break; }
            }
         }

         if (hit) { neighbors.Append(testme); }
      }
   }
}

void NCMesh::NeighborExpand(const Array<int> &elems,
                            Array<int> &expanded,
                            const Array<int> *search_set)
{
   UpdateElementToVertexTable();

   Array<char> vmark(nodes.NumIds());
   vmark = 0;

   for (int i = 0; i < elems.Size(); i++)
   {
      Element &el = elements[elems[i]];

      int *v = element_vertex.GetRow(el.index);
      int nv = element_vertex.RowSize(el.index);
      for (int j = 0; j < nv; j++)
      {
         vmark[v[j]] = 1;
      }

      nv = GI[(int) el.geom].nv;
      for (int j = 0; j < nv; j++)
      {
         vmark[el.node[j]] = 1;
      }
   }

   if (!search_set)
   {
      search_set = &leaf_elements;
   }

   expanded.SetSize(0);
   for (int i = 0; i < search_set->Size(); i++)
   {
      int testme = (*search_set)[i];
      Element &el = elements[testme];
      bool hit = false;

      int *v = element_vertex.GetRow(el.index);
      int nv = element_vertex.RowSize(el.index);
      for (int j = 0; j < nv; j++)
      {
         if (vmark[v[j]]) { hit = true; break; }
      }

      if (!hit)
      {
         nv = GI[(int) el.geom].nv;
         for (int j = 0; j < nv; j++)
         {
            if (vmark[el.node[j]]) { hit = true; break; }
         }
      }

      if (hit) { expanded.Append(testme); }
   }
}


//// Coarse/fine transformations ///////////////////////////////////////////////

void NCMesh::PointMatrix::GetMatrix(DenseMatrix& point_matrix) const
{
   point_matrix.SetSize(points[0].dim, np);
   for (int i = 0; i < np; i++)
   {
      for (int j = 0; j < points[0].dim; j++)
      {
         point_matrix(j, i) = points[i].coord[j];
      }
   }
}

NCMesh::PointMatrix NCMesh::pm_tri_identity(
   Point(0, 0), Point(1, 0), Point(0, 1)
);
NCMesh::PointMatrix NCMesh::pm_quad_identity(
   Point(0, 0), Point(1, 0), Point(1, 1), Point(0, 1)
);
NCMesh::PointMatrix NCMesh::pm_hex_identity(
   Point(0, 0, 0), Point(1, 0, 0), Point(1, 1, 0), Point(0, 1, 0),
   Point(0, 0, 1), Point(1, 0, 1), Point(1, 1, 1), Point(0, 1, 1)
);

NCMesh::PointMatrix NCMesh::pm_pent_identity(
   Point(0,0,0,0), Point(1,0,0,0), Point(0,1,0,0), Point(0,0,1,0), Point(0,0,0,1)
);

const NCMesh::PointMatrix& NCMesh::GetGeomIdentity(int geom)
{
   switch (geom)
   {
      case Geometry::TRIANGLE:  return pm_tri_identity;
      case Geometry::SQUARE:    return pm_quad_identity;
      case Geometry::CUBE:      return pm_hex_identity;
      case Geometry::PENTATOPE: return pm_pent_identity;
      default:
         MFEM_ABORT("unsupported geometry.");
         return pm_tri_identity;
   }
}

void NCMesh::GetPointMatrix(int geom, const char* ref_path, DenseMatrix& matrix)
{
   PointMatrix pm = GetGeomIdentity(geom);

   while (*ref_path)
   {
      int ref_type = *ref_path++;
      int child = *ref_path++;

      if (geom == Geometry::CUBE)
      {
         if (ref_type == 1) // split along X axis
         {
            Point mid01(pm(0), pm(1)), mid23(pm(2), pm(3));
            Point mid67(pm(6), pm(7)), mid45(pm(4), pm(5));

            if (child == 0)
            {
               pm = PointMatrix(pm(0), mid01, mid23, pm(3),
                                pm(4), mid45, mid67, pm(7));
            }
            else if (child == 1)
            {
               pm = PointMatrix(mid01, pm(1), pm(2), mid23,
                                mid45, pm(5), pm(6), mid67);
            }
         }
         else if (ref_type == 2) // split along Y axis
         {
            Point mid12(pm(1), pm(2)), mid30(pm(3), pm(0));
            Point mid56(pm(5), pm(6)), mid74(pm(7), pm(4));

            if (child == 0)
            {
               pm = PointMatrix(pm(0), pm(1), mid12, mid30,
                                pm(4), pm(5), mid56, mid74);
            }
            else if (child == 1)
            {
               pm = PointMatrix(mid30, mid12, pm(2), pm(3),
                                mid74, mid56, pm(6), pm(7));
            }
         }
         else if (ref_type == 4) // split along Z axis
         {
            Point mid04(pm(0), pm(4)), mid15(pm(1), pm(5));
            Point mid26(pm(2), pm(6)), mid37(pm(3), pm(7));

            if (child == 0)
            {
               pm = PointMatrix(pm(0), pm(1), pm(2), pm(3),
                                mid04, mid15, mid26, mid37);
            }
            else if (child == 1)
            {
               pm = PointMatrix(mid04, mid15, mid26, mid37,
                                pm(4), pm(5), pm(6), pm(7));
            }
         }
         else if (ref_type == 3) // XY split
         {
            Point mid01(pm(0), pm(1)), mid12(pm(1), pm(2));
            Point mid23(pm(2), pm(3)), mid30(pm(3), pm(0));
            Point mid45(pm(4), pm(5)), mid56(pm(5), pm(6));
            Point mid67(pm(6), pm(7)), mid74(pm(7), pm(4));

            Point midf0(mid23, mid12, mid01, mid30);
            Point midf5(mid45, mid56, mid67, mid74);

            if (child == 0)
            {
               pm = PointMatrix(pm(0), mid01, midf0, mid30,
                                pm(4), mid45, midf5, mid74);
            }
            else if (child == 1)
            {
               pm = PointMatrix(mid01, pm(1), mid12, midf0,
                                mid45, pm(5), mid56, midf5);
            }
            else if (child == 2)
            {
               pm = PointMatrix(midf0, mid12, pm(2), mid23,
                                midf5, mid56, pm(6), mid67);
            }
            else if (child == 3)
            {
               pm = PointMatrix(mid30, midf0, mid23, pm(3),
                                mid74, midf5, mid67, pm(7));
            }
         }
         else if (ref_type == 5) // XZ split
         {
            Point mid01(pm(0), pm(1)), mid23(pm(2), pm(3));
            Point mid45(pm(4), pm(5)), mid67(pm(6), pm(7));
            Point mid04(pm(0), pm(4)), mid15(pm(1), pm(5));
            Point mid26(pm(2), pm(6)), mid37(pm(3), pm(7));

            Point midf1(mid01, mid15, mid45, mid04);
            Point midf3(mid23, mid37, mid67, mid26);

            if (child == 0)
            {
               pm = PointMatrix(pm(0), mid01, mid23, pm(3),
                                mid04, midf1, midf3, mid37);
            }
            else if (child == 1)
            {
               pm = PointMatrix(mid01, pm(1), pm(2), mid23,
                                midf1, mid15, mid26, midf3);
            }
            else if (child == 2)
            {
               pm = PointMatrix(midf1, mid15, mid26, midf3,
                                mid45, pm(5), pm(6), mid67);
            }
            else if (child == 3)
            {
               pm = PointMatrix(mid04, midf1, midf3, mid37,
                                pm(4), mid45, mid67, pm(7));
            }
         }
         else if (ref_type == 6) // YZ split
         {
            Point mid12(pm(1), pm(2)), mid30(pm(3), pm(0));
            Point mid56(pm(5), pm(6)), mid74(pm(7), pm(4));
            Point mid04(pm(0), pm(4)), mid15(pm(1), pm(5));
            Point mid26(pm(2), pm(6)), mid37(pm(3), pm(7));

            Point midf2(mid12, mid26, mid56, mid15);
            Point midf4(mid30, mid04, mid74, mid37);

            if (child == 0)
            {
               pm = PointMatrix(pm(0), pm(1), mid12, mid30,
                                mid04, mid15, midf2, midf4);
            }
            else if (child == 1)
            {
               pm = PointMatrix(mid30, mid12, pm(2), pm(3),
                                midf4, midf2, mid26, mid37);
            }
            else if (child == 2)
            {
               pm = PointMatrix(mid04, mid15, midf2, midf4,
                                pm(4), pm(5), mid56, mid74);
            }
            else if (child == 3)
            {
               pm = PointMatrix(midf4, midf2, mid26, mid37,
                                mid74, mid56, pm(6), pm(7));
            }
         }
         else if (ref_type == 7) // full isotropic refinement
         {
            Point mid01(pm(0), pm(1)), mid12(pm(1), pm(2));
            Point mid23(pm(2), pm(3)), mid30(pm(3), pm(0));
            Point mid45(pm(4), pm(5)), mid56(pm(5), pm(6));
            Point mid67(pm(6), pm(7)), mid74(pm(7), pm(4));
            Point mid04(pm(0), pm(4)), mid15(pm(1), pm(5));
            Point mid26(pm(2), pm(6)), mid37(pm(3), pm(7));

            Point midf0(mid23, mid12, mid01, mid30);
            Point midf1(mid01, mid15, mid45, mid04);
            Point midf2(mid12, mid26, mid56, mid15);
            Point midf3(mid23, mid37, mid67, mid26);
            Point midf4(mid30, mid04, mid74, mid37);
            Point midf5(mid45, mid56, mid67, mid74);

            Point midel(midf1, midf3);

            if (child == 0)
            {
               pm = PointMatrix(pm(0), mid01, midf0, mid30,
                                mid04, midf1, midel, midf4);
            }
            else if (child == 1)
            {
               pm = PointMatrix(mid01, pm(1), mid12, midf0,
                                midf1, mid15, midf2, midel);
            }
            else if (child == 2)
            {
               pm = PointMatrix(midf0, mid12, pm(2), mid23,
                                midel, midf2, mid26, midf3);
            }
            else if (child == 3)
            {
               pm = PointMatrix(mid30, midf0, mid23, pm(3),
                                midf4, midel, midf3, mid37);
            }
            else if (child == 4)
            {
               pm = PointMatrix(mid04, midf1, midel, midf4,
                                pm(4), mid45, midf5, mid74);
            }
            else if (child == 5)
            {
               pm = PointMatrix(midf1, mid15, midf2, midel,
                                mid45, pm(5), mid56, midf5);
            }
            else if (child == 6)
            {
               pm = PointMatrix(midel, midf2, mid26, midf3,
                                midf5, mid56, pm(6), mid67);
            }
            else if (child == 7)
            {
               pm = PointMatrix(midf4, midel, midf3, mid37,
                                mid74, midf5, mid67, pm(7));
            }
         }
      }
      else if (geom == Geometry::SQUARE)
      {
         if (ref_type == 1) // X split
         {
            Point mid01(pm(0), pm(1)), mid23(pm(2), pm(3));

            if (child == 0)
            {
               pm = PointMatrix(pm(0), mid01, mid23, pm(3));
            }
            else if (child == 1)
            {
               pm = PointMatrix(mid01, pm(1), pm(2), mid23);
            }
         }
         else if (ref_type == 2) // Y split
         {
            Point mid12(pm(1), pm(2)), mid30(pm(3), pm(0));

            if (child == 0)
            {
               pm = PointMatrix(pm(0), pm(1), mid12, mid30);
            }
            else if (child == 1)
            {
               pm = PointMatrix(mid30, mid12, pm(2), pm(3));
            }
         }
         else if (ref_type == 3) // iso split
         {
            Point mid01(pm(0), pm(1)), mid12(pm(1), pm(2));
            Point mid23(pm(2), pm(3)), mid30(pm(3), pm(0));
            Point midel(mid01, mid23);

            if (child == 0)
            {
               pm = PointMatrix(pm(0), mid01, midel, mid30);
            }
            else if (child == 1)
            {
               pm = PointMatrix(mid01, pm(1), mid12, midel);
            }
            else if (child == 2)
            {
               pm = PointMatrix(midel, mid12, pm(2), mid23);
            }
            else if (child == 3)
            {
               pm = PointMatrix(mid30, midel, mid23, pm(3));
            }
         }
      }
      else if (geom == Geometry::TRIANGLE)
      {
         Point mid01(pm(0), pm(1)), mid12(pm(1), pm(2)), mid20(pm(2), pm(0));

         if (child == 0)
         {
            pm = PointMatrix(pm(0), mid01, mid20);
         }
         else if (child == 1)
         {
            pm = PointMatrix(mid01, pm(1), mid12);
         }
         else if (child == 2)
         {
            pm = PointMatrix(mid20, mid12, pm(2));
         }
         else if (child == 3)
         {
            pm = PointMatrix(mid01, mid12, mid20);
         }
      }
      else if (geom == Geometry::PENTATOPE)
      {
   	   // one new node per edge
   	   Point no5 (pm(0),pm(1)), no6 (pm(0),pm(2));
   	   Point no7 (pm(0),pm(3)), no8 (pm(0),pm(4));
   	   Point no9 (pm(1),pm(2)), no10(pm(1),pm(3));
   	   Point no11(pm(1),pm(4)), no12(pm(2),pm(3));
   	   Point no13(pm(2),pm(4)), no14(pm(3),pm(4));

   	   // same refinement as in Mesh::RedRefinementPentatope
         if (child==0)  {pm = PointMatrix(pm(0), no5,   no6,   no7,   no8  ); }
         else if (child==1)  {pm = PointMatrix(no5,   pm(1), no9,   no10,  no11 ); }
         else if (child==2)  {pm = PointMatrix(no6,   no9,   pm(2), no12,  no13 ); }
         else if (child==3)  {pm = PointMatrix(no7,   no10,  no12,  pm(3), no14 ); }
         else if (child==4)  {pm = PointMatrix(no8,   no11,  no13,  no14,  pm(4)); }
         else if (child==5)  {pm = PointMatrix(no5,   no8,   no9,   no12,  no14 ); }
         else if (child==6)  {pm = PointMatrix(no5,   no7,   no8,   no12,  no14 ); }
         else if (child==7)  {pm = PointMatrix(no6,   no8,   no9,   no12,  no13 ); }
         else if (child==8)  {pm = PointMatrix(no5,   no6,   no7,   no8,   no12 ); }
         else if (child==9)  {pm = PointMatrix(no8,   no9,   no12,  no13,  no14 ); }
         else if (child==10) {pm = PointMatrix(no5,   no8,   no9,   no11,  no14 ); }
         else if (child==11) {pm = PointMatrix(no5,   no7,   no10,  no12,  no14 ); }
         else if (child==12) {pm = PointMatrix(no5,   no9,   no10,  no11,  no14 ); }
         else if (child==13) {pm = PointMatrix(no5,   no6,   no8,   no9,   no12 ); }
         else if (child==14) {pm = PointMatrix(no8,   no9,   no11,  no13,  no14 ); }
         else if (child==15) {pm = PointMatrix(no5,   no9,   no10,  no12,  no14 ); }
      }
   }

   // write the points to the matrix
   for (int i = 0; i < pm.np; i++)
   {
      for (int j = 0; j < pm(i).dim; j++)
      {
         matrix(j, i) = pm(i).coord[j];
      }
   }
}

void NCMesh::MarkCoarseLevel()
{
   coarse_elements.SetSize(leaf_elements.Size());
   coarse_elements.SetSize(0);

   for (int i = 0; i < leaf_elements.Size(); i++)
   {
      int elem = leaf_elements[i];
      if (!IsGhost(elements[elem])) { coarse_elements.Append(elem); }
   }

   transforms.embeddings.DeleteAll();
}

void NCMesh::TraverseRefinements(int elem, int coarse_index,
                                 std::string &ref_path, RefPathMap &map)
{
   Element &el = elements[elem];
   if (!el.ref_type)
   {
      int &matrix = map[ref_path];
      if (!matrix) { matrix = map.size(); }

      Embedding &emb = transforms.embeddings[el.index];
      emb.parent = coarse_index;
      emb.matrix = matrix - 1;
   }
   else
   {
      ref_path.push_back(el.ref_type);
      ref_path.push_back(0);

      for (int i = 0; i < 16; i++)
      {
         if (el.child[i] >= 0)
         {
            ref_path[ref_path.length()-1] = i;
            TraverseRefinements(el.child[i], coarse_index, ref_path, map);
         }
      }
      ref_path.resize(ref_path.length()-2);
   }
}

const CoarseFineTransformations& NCMesh::GetRefinementTransforms()
{
   MFEM_VERIFY(coarse_elements.Size() || !leaf_elements.Size(),
               "GetRefinementTransforms() must be preceded by MarkCoarseLevel()"
               " and Refine().");

   if (!transforms.embeddings.Size())
   {
      transforms.embeddings.SetSize(leaf_elements.Size());

      std::string ref_path;
      ref_path.reserve(100);

      RefPathMap map;
      map[ref_path] = 1; // identity

      for (int i = 0; i < coarse_elements.Size(); i++)
      {
         TraverseRefinements(coarse_elements[i], i, ref_path, map);
      }

      MFEM_ASSERT(elements.Size() > free_element_ids.Size(), "");
      int geom = elements[0].geom;
      const PointMatrix &identity = GetGeomIdentity(geom);

      transforms.point_matrices.SetSize(Dim, identity.np, map.size());

      // calculate the point matrices
      for (RefPathMap::iterator it = map.begin(); it != map.end(); ++it)
      {
         GetPointMatrix(geom, it->first.c_str(),
                        transforms.point_matrices(it->second-1));
      }
   }
   return transforms;
}

const CoarseFineTransformations& NCMesh::GetDerefinementTransforms()
{
   MFEM_VERIFY(transforms.embeddings.Size() || !leaf_elements.Size(),
               "GetDerefinementTransforms() must be preceded by Derefine().");

   if (!transforms.point_matrices.SizeK())
   {
      std::map<int, int> mat_no;
      mat_no[0] = 1; // identity

      // assign numbers to the different matrices used
      for (int i = 0; i < transforms.embeddings.Size(); i++)
      {
         int code = transforms.embeddings[i].matrix;
         if (code)
         {
            int &matrix = mat_no[code];
            if (!matrix) { matrix = mat_no.size(); }
            transforms.embeddings[i].matrix = matrix - 1;
         }
      }

      MFEM_ASSERT(elements.Size() > free_element_ids.Size(), "");
      int geom = elements[0].geom;
      const PointMatrix &identity = GetGeomIdentity(geom);

      transforms.point_matrices.SetSize(Dim, identity.np, mat_no.size());

      std::map<int, int>::iterator it;
      for (it = mat_no.begin(); it != mat_no.end(); ++it)
      {
         char path[3];
         int code = it->first;
         path[0] = code >> 3; // ref_type (see SetDerefMatrixCodes())
         path[1] = code & 7;  // child
         path[2] = 0;

         GetPointMatrix(geom, path, transforms.point_matrices(it->second-1));
      }
   }
   return transforms;
}

void NCMesh::ClearTransforms()
{
   coarse_elements.DeleteAll();
   transforms.embeddings.DeleteAll();
   transforms.point_matrices.SetSize(0, 0, 0);
}


//// Utility ///////////////////////////////////////////////////////////////////

void NCMesh::GetEdgeVertices(const MeshId &edge_id, int vert_index[2]) const
{
   const Element &el = elements[edge_id.element];
   const GeomInfo& gi = GI[(int) el.geom];
   const int* ev = gi.edges[edge_id.local];

   int n0 = el.node[ev[0]], n1 = el.node[ev[1]];
   if (n0 > n1) { std::swap(n0, n1); }

   vert_index[0] = nodes[n0].vert_index;
   vert_index[1] = nodes[n1].vert_index;

   if (vert_index[0] > vert_index[1])
   {
      std::swap(vert_index[0], vert_index[1]);
   }
}

int NCMesh::GetEdgeNCOrientation(const NCMesh::MeshId &edge_id) const
{
   const Element &el = elements[edge_id.element];
   const GeomInfo& gi = GI[(int) el.geom];
   const int* ev = gi.edges[edge_id.local];

   int v0 = nodes[el.node[ev[0]]].vert_index;
   int v1 = nodes[el.node[ev[1]]].vert_index;

   return ((v0 < v1 && ev[0] > ev[1]) || (v0 > v1 && ev[0] < ev[1])) ? -1 : 1;
}

void NCMesh::GetFaceVerticesEdges(const MeshId &face_id,
                                  int vert_index[4], int edge_index[4],
                                  int edge_orientation[4]) const
{
   const Element &el = elements[face_id.element];
   const int* fv = GI[(int) el.geom].faces[face_id.local];

   for (int i = 0; i < 4; i++)
   {
      vert_index[i] = nodes[el.node[fv[i]]].vert_index;
   }

   for (int i = 0; i < 4; i++)
   {
      int j = (i+1) & 0x3;
      int n1 = el.node[fv[i]];
      int n2 = el.node[fv[j]];

      const Node* en = nodes.Find(n1, n2);
      MFEM_ASSERT(en != NULL, "edge not found.");

      edge_index[i] = en->edge_index;
      edge_orientation[i] = (vert_index[i] < vert_index[j]) ? 1 : -1;
   }
}

int NCMesh::GetEdgeMaster(int node) const
{
   MFEM_ASSERT(node >= 0, "edge node not found.");
   const Node &nd = nodes[node];

   int p1 = nd.p1, p2 = nd.p2;
   MFEM_ASSERT(p1 != p2, "invalid edge node.");

   const Node &n1 = nodes[p1], &n2 = nodes[p2];

   int n1p1 = n1.p1, n1p2 = n1.p2;
   int n2p1 = n2.p1, n2p2 = n2.p2;

   if ((n2p1 != n2p2) && (p1 == n2p1 || p1 == n2p2))
   {
      // n1 is parent of n2:
      // (n1)--(nd)--(n2)------(*)
      if (n2.HasEdge()) { return p2; }
      else { return GetEdgeMaster(p2); }
   }

   if ((n1p1 != n1p2) && (p2 == n1p1 || p2 == n1p2))
   {
      // n2 is parent of n1:
      // (n2)--(nd)--(n1)------(*)
      if (n1.HasEdge()) { return p1; }
      else { return GetEdgeMaster(p1); }
   }

   return -1;
}

int NCMesh::GetEdgeMaster(int v1, int v2) const
{
   int node = nodes.FindId(vertex_nodeId[v1], vertex_nodeId[v2]);
   MFEM_ASSERT(node >= 0 && nodes[node].HasEdge(), "(v1, v2) is not an edge.");

   int master = GetEdgeMaster(node);
   return (master >= 0) ? nodes[master].edge_index : -1;
}

int NCMesh::GetElementDepth(int i) const
{
   int elem = leaf_elements[i];
   int depth = 0, parent;
   while ((parent = elements[elem].parent) != -1)
   {
      elem = parent;
      depth++;
   }
   return depth;
}

void NCMesh::FindFaceNodes(int face, int node[4])
{
   // Obtain face nodes from one of its elements (note that face->p1, p2, p3
   // cannot be used directly since they are not in order and p4 is missing).

   Face &fa = faces[face];

   int elem = fa.elem[0];
   if (elem < 0) { elem = fa.elem[1]; }
   MFEM_ASSERT(elem >= 0, "Face has no elements?");

   Element &el = elements[elem];
   int f;
   if (el.geom == Geometry::CUBE)
	   f = find_hex_face(find_node(el, fa.p1),
                         find_node(el, fa.p2),
                         find_node(el, fa.p3));
   else
	   f = find_pent_face(find_node(el, fa.p1),
                          find_node(el, fa.p2),
                          find_node(el, fa.p3), INT_MAX //TODO
                          /*find_node(el, fa.p4)*/);

   const int* fv = GI[el.geom].faces[f];
   for (int i = 0; i < 4; i++)
   {
      node[i] = el.node[fv[i]];
   }
}

void NCMesh::GetBoundaryClosure(const Array<int> &bdr_attr_is_ess,
                                Array<int> &bdr_vertices, Array<int> &bdr_edges)
{
   bdr_vertices.SetSize(0);
   bdr_edges.SetSize(0);

   if (Dim >= 3)
   {
      GetFaceList(); // make sure 'boundary_faces' is up to date

      for (int i = 0; i < boundary_faces.Size(); i++)
      {
         int face = boundary_faces[i];
         if (bdr_attr_is_ess[faces[face].attribute - 1])
         {
            int node[4];
            FindFaceNodes(face, node);

            for (int j = 0; j < 4; j++)
            {
               bdr_vertices.Append(nodes[node[j]].vert_index);

               int enode = nodes.FindId(node[j], node[(j+1) % 4]);
               MFEM_ASSERT(enode >= 0 && nodes[enode].HasEdge(), "Edge not found.");
               bdr_edges.Append(nodes[enode].edge_index);

               while ((enode = GetEdgeMaster(enode)) >= 0)
               {
                  // append master edges that may not be accessible from any
                  // boundary element, this happens in 3D in re-entrant corners
                  bdr_edges.Append(nodes[enode].edge_index);
               }
            }
         }
      }
   }
   else if (Dim == 2)
   {
      GetEdgeList(); // make sure 'boundary_faces' is up to date

      for (int i = 0; i < boundary_faces.Size(); i++)
      {
         int face = boundary_faces[i];
         Face &fc = faces[face];
         if (bdr_attr_is_ess[fc.attribute - 1])
         {
            bdr_vertices.Append(nodes[fc.p1].vert_index);
            bdr_vertices.Append(nodes[fc.p3].vert_index);
         }
      }
   }

   bdr_vertices.Sort();
   bdr_vertices.Unique();

   bdr_edges.Sort();
   bdr_edges.Unique();
}

int NCMesh::EdgeSplitLevel(int vn1, int vn2) const
{
   int mid = nodes.FindId(vn1, vn2);
   if (mid < 0 || !nodes[mid].HasVertex()) { return 0; }
   return 1 + std::max(EdgeSplitLevel(vn1, mid), EdgeSplitLevel(mid, vn2));
}

void NCMesh::FaceSplitLevel(int vn1, int vn2, int vn3, int vn4,
                            int& h_level, int& v_level) const
{
   int hl1, hl2, vl1, vl2;
   int mid[4];

   switch (FaceSplitType(vn1, vn2, vn3, vn4, mid))
   {
      case 0: // not split
         h_level = v_level = 0;
         break;

      case 1: // vertical
         FaceSplitLevel(vn1, mid[0], mid[2], vn4, hl1, vl1);
         FaceSplitLevel(mid[0], vn2, vn3, mid[2], hl2, vl2);
         h_level = std::max(hl1, hl2);
         v_level = std::max(vl1, vl2) + 1;
         break;

      default: // horizontal
         FaceSplitLevel(vn1, vn2, mid[1], mid[3], hl1, vl1);
         FaceSplitLevel(mid[3], mid[1], vn3, vn4, hl2, vl2);
         h_level = std::max(hl1, hl2) + 1;
         v_level = std::max(vl1, vl2);
   }
}

static int max8(int a, int b, int c, int d, int e, int f, int g, int h)
{
   return std::max(std::max(std::max(a, b), std::max(c, d)),
                   std::max(std::max(e, f), std::max(g, h)));
}

void NCMesh::CountSplits(int elem, int splits[4]) const
{
   const Element &el = elements[elem];
   const int* node = el.node;
   GeomInfo& gi = GI[(int) el.geom];

   int elevel[12];
   for (int i = 0; i < gi.ne; i++)
   {
      const int* ev = gi.edges[i];
      elevel[i] = EdgeSplitLevel(node[ev[0]], node[ev[1]]);
   }

   if (el.geom == Geometry::CUBE)
   {
      int flevel[6][2];
      for (int i = 0; i < gi.nf; i++)
      {
         const int* fv = gi.faces[i];
         FaceSplitLevel(node[fv[0]], node[fv[1]], node[fv[2]], node[fv[3]],
                        flevel[i][1], flevel[i][0]);
      }

      splits[0] = max8(flevel[0][0], flevel[1][0], flevel[3][0], flevel[5][0],
                       elevel[0], elevel[2], elevel[4], elevel[6]);

      splits[1] = max8(flevel[0][1], flevel[2][0], flevel[4][0], flevel[5][1],
                       elevel[1], elevel[3], elevel[5], elevel[7]);

      splits[2] = max8(flevel[1][1], flevel[2][1], flevel[3][1], flevel[4][1],
                       elevel[8], elevel[9], elevel[10], elevel[11]);
   }
   else if (el.geom == Geometry::SQUARE)
   {
      splits[0] = std::max(elevel[0], elevel[2]);
      splits[1] = std::max(elevel[1], elevel[3]);
   }
   else if (el.geom == Geometry::TRIANGLE)
   {
      splits[0] = std::max(elevel[0], std::max(elevel[1], elevel[2]));
      splits[1] = splits[0];
   }
   else if (el.geom == Geometry::PENTATOPE)
   {
      splits[0] = std::max(std::max(std::max(std::max(elevel[0],elevel[1]),std::max(elevel[2],elevel[3])),
                                    std::max(std::max(elevel[4],elevel[5]),std::max(elevel[6],elevel[7]))),
    		               std::max(elevel[8],elevel[9]));
      splits[1] = splits[0];
      splits[2] = splits[0];
      splits[3] = splits[0];
   }
   else
   {
      MFEM_ABORT("Unsupported element geometry."); //TODO
   }
}

void NCMesh::GetLimitRefinements(Array<Refinement> &refinements, int max_level)
{
   for (int i = 0; i < leaf_elements.Size(); i++)
   {
      if (IsGhost(elements[leaf_elements[i]])) { break; }

      int splits[4];
      CountSplits(leaf_elements[i], splits);

      char ref_type = 0;
      for (int k = 0; k < Dim; k++)
      {
         if (splits[k] > max_level)
         {
            ref_type |= (1 << k);
         }
      }

      if (ref_type)
      {
         if (Iso)
         {
            // iso meshes should only be modified by iso refinements
            ref_type = 7;
         }
         refinements.Append(Refinement(i, ref_type));
      }
   }
}

void NCMesh::LimitNCLevel(int max_nc_level)
{
   MFEM_VERIFY(max_nc_level >= 1, "'max_nc_level' must be 1 or greater.");

   while (1)
   {
      Array<Refinement> refinements;
      GetLimitRefinements(refinements, max_nc_level);

      if (!refinements.Size()) { break; }

      Refine(refinements);
   }
}

void NCMesh::PrintVertexParents(std::ostream &out) const
{
   // count vertices with parents
   int nv = 0;
   for (node_const_iterator node = nodes.cbegin(); node != nodes.cend(); ++node)
   {
      if (node->HasVertex() && node->p1 != node->p2) { nv++; }
   }
   out << nv << "\n";

   // print the relations
   for (node_const_iterator node = nodes.cbegin(); node != nodes.cend(); ++node)
   {
      if (node->HasVertex() && node->p1 != node->p2)
      {
         const Node &p1 = nodes[node->p1];
         const Node &p2 = nodes[node->p2];

         MFEM_ASSERT(p1.HasVertex(), "");
         MFEM_ASSERT(p2.HasVertex(), "");

         out << node->vert_index << " "
             << p1.vert_index << " " << p2.vert_index << "\n";
      }
   }
}

void NCMesh::LoadVertexParents(std::istream &input)
{
   int nv;
   input >> nv;
   while (nv--)
   {
      int id, p1, p2;
      input >> id >> p1 >> p2;
      MFEM_VERIFY(input, "problem reading vertex parents.");

      MFEM_VERIFY(nodes.IdExists(id), "vertex " << id << " not found.");
      MFEM_VERIFY(nodes.IdExists(p1), "parent " << p1 << " not found.");
      MFEM_VERIFY(nodes.IdExists(p2), "parent " << p2 << " not found.");

      // assign new parents for the node
      nodes.Reparent(id, p1, p2);

      // NOTE: when loading an AMR mesh, node indices are guaranteed to have
      // the same indices as vertices, see NCMesh::NCMesh.
   }
}

void NCMesh::SetVertexPositions(const Array<mfem::Vertex> &mvertices)
{
   int num_top_level = 0;
   for (node_iterator node = nodes.begin(); node != nodes.end(); ++node)
   {
      if (node->p1 == node->p2) // see NCMesh::NCMesh
      {
         MFEM_VERIFY(node.index() == node->p1, "invalid top-level vertex.");
         MFEM_VERIFY(node->HasVertex(), "top-level vertex not found.");
         MFEM_VERIFY(node->vert_index == node->p1, "bad top-level vertex index");
         num_top_level = std::max(num_top_level, node->p1 + 1);
      }
   }

   top_vertex_pos.SetSize(3*num_top_level);
   for (int i = 0; i < num_top_level; i++)
   {
      memcpy(&top_vertex_pos[3*i], mvertices[i](), 3*sizeof(double));
   }
}

static int ref_type_num_children[8] = { 0, 2, 2, 4, 2, 4, 4, 8 };

int NCMesh::PrintElements(std::ostream &out, int elem, int &coarse_id) const
{
   const Element &el = elements[elem];
   if (el.ref_type)
   {
      int child_id[8], nch = 0;
      for (int i = 0; i < 8 && el.child[i] >= 0; i++)
      {
         child_id[nch++] = PrintElements(out, el.child[i], coarse_id);
      }
      MFEM_ASSERT(nch == ref_type_num_children[(int) el.ref_type], "");

      out << (int) el.ref_type;
      for (int i = 0; i < nch; i++)
      {
         out << " " << child_id[i];
      }
      out << "\n";
      return coarse_id++; // return new id for this coarse element
   }
   else
   {
      return el.index;
   }
}

void NCMesh::PrintCoarseElements(std::ostream &out) const
{
   // print the number of non-leaf elements
   out << (elements.Size() - free_element_ids.Size() - leaf_elements.Size())
       << "\n";

   // print the hierarchy recursively
   int coarse_id = leaf_elements.Size();
   for (int i = 0; i < root_count; i++)
   {
      PrintElements(out, i, coarse_id);
   }
}

void NCMesh::CopyElements(int elem,
                          const BlockArray<Element> &tmp_elements,
                          Array<int> &index_map)
{
   Element &el = elements[elem];
   if (el.ref_type)
   {
      for (int i = 0; i < 8 && el.child[i] >= 0; i++)
      {
         int old_id = el.child[i];
         // here, we do not use the content of 'free_element_ids', if any
         int new_id = elements.Append(tmp_elements[old_id]);
         index_map[old_id] = new_id;
         el.child[i] = new_id;
         elements[new_id].parent = elem;
         CopyElements(new_id, tmp_elements, index_map);
      }
   }
}

void NCMesh::LoadCoarseElements(std::istream &input)
{
   int ne;
   input >> ne;

   bool iso = true;

   // load the coarse elements
   while (ne--)
   {
      int ref_type;
      input >> ref_type;

      int elem = AddElement(Element(0, 0));
      Element &el = elements[elem];
      el.ref_type = ref_type;

      if (Dim == 3 && ref_type != 7) { iso = false; }

      // load child IDs and make parent-child links
      int nch = ref_type_num_children[ref_type];
      for (int i = 0, id; i < nch; i++)
      {
         input >> id;
         MFEM_VERIFY(id >= 0, "");
         MFEM_VERIFY(id < leaf_elements.Size() ||
                     id < elements.Size()-free_element_ids.Size(),
                     "coarse element cannot be referenced before it is "
                     "defined (id=" << id << ").");

         Element &child = elements[id];
         MFEM_VERIFY(child.parent == -1,
                     "element " << id << " cannot have two parents.");

         el.child[i] = id;
         child.parent = elem;

         if (!i) // copy geom and attribute from first child
         {
            el.geom = child.geom;
            el.attribute = child.attribute;
         }
      }
   }

   // prepare for reordering the elements
   BlockArray<Element> tmp_elements;
   elements.Swap(tmp_elements);
   free_element_ids.SetSize(0);

   Array<int> index_map(tmp_elements.Size());
   index_map = -1;

   // copy roots, they need to be at the beginning of 'elements'
   root_count = 0;
   for (elem_iterator el = tmp_elements.begin(); el != tmp_elements.end(); ++el)
   {
      if (el->parent == -1)
      {
         int new_id = elements.Append(*el); // same as AddElement()
         index_map[el.index()] = new_id;
         root_count++;
      }
   }

   // copy the rest of the hierarchy
   for (int i = 0; i < root_count; i++)
   {
      CopyElements(i, tmp_elements, index_map);
   }

   // we also need to renumber element links in Face::elem[]
   for (face_iterator face = faces.begin(); face != faces.end(); ++face)
   {
      for (int i = 0; i < 2; i++)
      {
         if (face->elem[i] >= 0)
         {
            face->elem[i] = index_map[face->elem[i]];
            MFEM_ASSERT(face->elem[i] >= 0, "");
         }
      }
   }

   // set the Iso flag (must be false if there are 3D aniso refinements)
   Iso = iso;

   Update();
}

void NCMesh::Trim()
{
   vertex_list.Clear(true);
   face_list.Clear(true);
   edge_list.Clear(true);

   boundary_faces.DeleteAll();
   element_vertex.Clear();

   ClearTransforms();
}

long NCMesh::NCList::MemoryUsage() const
{
   int pmsize = 0;
   if (slaves.size())
   {
      pmsize = slaves[0].point_matrix.MemoryUsage();
   }

   return conforming.capacity() * sizeof(MeshId) +
          masters.capacity() * sizeof(Master) +
          slaves.capacity() * sizeof(Slave) +
          slaves.size() * pmsize;
}

long CoarseFineTransformations::MemoryUsage() const
{
   return point_matrices.MemoryUsage() + embeddings.MemoryUsage();
}

long NCMesh::MemoryUsage() const
{
   return nodes.MemoryUsage() +
          faces.MemoryUsage() +
          elements.MemoryUsage() +
          free_element_ids.MemoryUsage() +
          top_vertex_pos.MemoryUsage() +
          leaf_elements.MemoryUsage() +
          vertex_nodeId.MemoryUsage() +
          face_list.MemoryUsage() +
          edge_list.MemoryUsage() +
          vertex_list.MemoryUsage() +
          boundary_faces.MemoryUsage() +
          element_vertex.MemoryUsage() +
          ref_stack.MemoryUsage() +
          derefinements.MemoryUsage() +
          transforms.MemoryUsage() +
          coarse_elements.MemoryUsage() +
          sizeof(*this);
}

int NCMesh::PrintMemoryDetail() const
{
   nodes.PrintMemoryDetail(); mfem::out << " nodes\n";
   faces.PrintMemoryDetail(); mfem::out << " faces\n";

   mfem::out << elements.MemoryUsage() << " elements\n"
             << free_element_ids.MemoryUsage() << " free_element_ids\n"
             << top_vertex_pos.MemoryUsage() << " top_vertex_pos\n"
             << leaf_elements.MemoryUsage() << " leaf_elements\n"
             << vertex_nodeId.MemoryUsage() << " vertex_nodeId\n"
             << face_list.MemoryUsage() << " face_list\n"
             << edge_list.MemoryUsage() << " edge_list\n"
             << vertex_list.MemoryUsage() << " vertex_list\n"
             << boundary_faces.MemoryUsage() << " boundary_faces\n"
             << element_vertex.MemoryUsage() << " element_vertex\n"
             << ref_stack.MemoryUsage() << " ref_stack\n"
             << derefinements.MemoryUsage() << " derefinements\n"
             << transforms.MemoryUsage() << " transforms\n"
             << coarse_elements.MemoryUsage() << " coarse_elements\n"
             << sizeof(*this) << " NCMesh"
             << std::endl;

   return elements.Size() - free_element_ids.Size();
}

void NCMesh::PrintStats(std::ostream &out) const
{
   static const double MiB = 1024.*1024.;
   out <<
       "NCMesh statistics:\n"
       "------------------\n"
       "   mesh and space dimensions : " << Dim << ", " << spaceDim << "\n"
       "   isotropic only            : " << (Iso ? "yes" : "no") << "\n"
       "   number of Nodes           : " << std::setw(9)
       << nodes.Size() << " +    [ " << std::setw(9)
       << nodes.MemoryUsage()/MiB << " MiB ]\n"
       "      free                     " << std::setw(9)
       << nodes.NumFreeIds() << "\n"
       "   number of Faces           : " << std::setw(9)
       << faces.Size() << " +    [ " << std::setw(9)
       << faces.MemoryUsage()/MiB << " MiB ]\n"
       "      free                     " << std::setw(9)
       << faces.NumFreeIds() << "\n"
       "   number of Elements        : " << std::setw(9)
       << elements.Size()-free_element_ids.Size() << " +    [ " << std::setw(9)
       << (elements.MemoryUsage() +
           free_element_ids.MemoryUsage())/MiB << " MiB ]\n"
       "      free                     " << std::setw(9)
       << free_element_ids.Size() << "\n"
       "   number of root elements   : " << std::setw(9) << root_count << "\n"
       "   number of leaf elements   : " << std::setw(9)
       << leaf_elements.Size() << "\n"
       "   number of vertices        : " << std::setw(9)
       << vertex_nodeId.Size() << "\n"
       "   number of faces           : " << std::setw(9)
       << face_list.TotalSize() << " =    [ " << std::setw(9)
       << face_list.MemoryUsage()/MiB << " MiB ]\n"
       "      conforming               " << std::setw(9)
       << face_list.conforming.size() << " +\n"
       "      master                   " << std::setw(9)
       << face_list.masters.size() << " +\n"
       "      slave                    " << std::setw(9)
       << face_list.slaves.size() << "\n"
       "   number of edges           : " << std::setw(9)
       << edge_list.TotalSize() << " =    [ " << std::setw(9)
       << edge_list.MemoryUsage()/MiB << " MiB ]\n"
       "      conforming               " << std::setw(9)
       << edge_list.conforming.size() << " +\n"
       "      master                   " << std::setw(9)
       << edge_list.masters.size() << " +\n"
       "      slave                    " << std::setw(9)
       << edge_list.slaves.size() << "\n"
       "   total memory              : " << std::setw(17)
       << "[ " << std::setw(9) << MemoryUsage()/MiB << " MiB ]\n"
       ;
}

#ifdef MFEM_DEBUG
void NCMesh::DebugDump(std::ostream &out) const
{
   // dump nodes
   tmp_vertex = new TmpVertex[nodes.NumIds()];
   out << nodes.Size() << "\n";
   for (node_const_iterator node = nodes.cbegin(); node != nodes.cend(); ++node)
   {
      const double *pos = CalcVertexPos(node.index());
      out << node.index() << " "
          << pos[0] << " " << pos[1] << " " << pos[2] << " "
          << node->p1 << " " << node->p2 << " "
          << node->vert_index << " " << node->edge_index << " "
          << 0 << "\n";
   }
   delete [] tmp_vertex;
   out << "\n";

   // dump elements
   int nleaves = 0;
   for (int i = 0; i < elements.Size(); i++)
   {
      const Element &el = elements[i];
      if (!el.ref_type && el.parent != -2 /*freed*/) { nleaves++; }
   }
   out << nleaves << "\n";
   for (int i = 0; i < elements.Size(); i++)
   {
      const Element &el = elements[i];
      if (el.ref_type || el.parent == -2) { continue; }
      const GeomInfo& gi = GI[(int) el.geom];
      out << gi.nv << " ";
      for (int j = 0; j < gi.nv; j++)
      {
         out << el.node[j] << " ";
      }
      out << el.attribute << " " << el.rank << " " << i << "\n";
   }
   out << "\n";

   // dump faces
   out << faces.Size() << "\n";
   for (face_const_iterator face = faces.cbegin(); face != faces.cend(); ++face)
   {
      int elem = face->elem[0];
      if (elem < 0) { elem = face->elem[1]; }
      MFEM_ASSERT(elem >= 0, "");
      const Element &el = elements[elem];

      int lf = find_hex_face(find_node(el, face->p1),
                             find_node(el, face->p2),
                             find_node(el, face->p3));

      out << "4";
      const int* fv = GI[Geometry::CUBE].faces[lf];
      for (int i = 0; i < 4; i++)
      {
         out << " " << el.node[fv[i]];
      }
      //out << " # face " << face.index() << ", index " << face->index << "\n";
      out << "\n";
   }
}
#endif

} // namespace mfem<|MERGE_RESOLUTION|>--- conflicted
+++ resolved
@@ -21,16 +21,10 @@
 
 NCMesh::GeomInfo NCMesh::GI[Geometry::NumGeom];
 
-<<<<<<< HEAD
-static NCMesh::GeomInfo& gi_hex  = NCMesh::GI[Geometry::CUBE];
-static NCMesh::GeomInfo& gi_quad = NCMesh::GI[Geometry::SQUARE];
-static NCMesh::GeomInfo& gi_tri  = NCMesh::GI[Geometry::TRIANGLE];
-static NCMesh::GeomInfo& gi_pent = NCMesh::GI[Geometry::PENTATOPE];
-=======
 NCMesh::GeomInfo& NCMesh::gi_hex  = NCMesh::GI[Geometry::CUBE];
 NCMesh::GeomInfo& NCMesh::gi_quad = NCMesh::GI[Geometry::SQUARE];
 NCMesh::GeomInfo& NCMesh::gi_tri  = NCMesh::GI[Geometry::TRIANGLE];
->>>>>>> c9dd7fc3
+static NCMesh::GeomInfo& gi_pent = NCMesh::GI[Geometry::PENTATOPE];
 
 void NCMesh::GeomInfo::Initialize(const mfem::Element* elem)
 {
@@ -2290,41 +2284,6 @@
    }
 }
 
-void NCMesh::BuildVertexList()
-{
-   int total = NVertices + GetNumGhostVertices();
-
-   vertex_list.Clear();
-   vertex_list.conforming.reserve(total);
-
-   Array<char> processed_vertices(total);
-   processed_vertices = 0;
-
-   // analogously to above, visit vertices of leaf elements
-   for (int i = 0; i < leaf_elements.Size(); i++)
-   {
-      int elem = leaf_elements[i];
-      Element &el = elements[elem];
-
-      for (int j = 0; j < GI[(int) el.geom].nv; j++)
-      {
-         int node = el.node[j];
-         Node &nd = nodes[node];
-
-         int index = nd.vert_index;
-         if (index >= 0)
-         {
-            ElementSharesVertex(elem, node);
-
-            if (processed_vertices[index]) { continue; }
-            processed_vertices[index] = 1;
-
-            vertex_list.conforming.push_back(MeshId(index, elem, j));
-         }
-      }
-   }
-}
-
 void NCMesh::TraversePlanar(int vn0, int vn1, int vn2, const PointMatrix& pm,
                             int level) // TODO
 {
@@ -2428,6 +2387,41 @@
        }
 
 	  }
+   }
+}
+
+void NCMesh::BuildVertexList()
+{
+   int total = NVertices + GetNumGhostVertices();
+
+   vertex_list.Clear();
+   vertex_list.conforming.reserve(total);
+
+   Array<char> processed_vertices(total);
+   processed_vertices = 0;
+
+   // analogously to above, visit vertices of leaf elements
+   for (int i = 0; i < leaf_elements.Size(); i++)
+   {
+      int elem = leaf_elements[i];
+      Element &el = elements[elem];
+
+      for (int j = 0; j < GI[(int) el.geom].nv; j++)
+      {
+         int node = el.node[j];
+         Node &nd = nodes[node];
+
+         int index = nd.vert_index;
+         if (index >= 0)
+         {
+            ElementSharesVertex(elem, node);
+
+            if (processed_vertices[index]) { continue; }
+            processed_vertices[index] = 1;
+
+            vertex_list.conforming.push_back(MeshId(index, elem, j));
+         }
+      }
    }
 }
 
