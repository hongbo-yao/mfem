# Copyright (c) 2010, Lawrence Livermore National Security, LLC. Produced at the
# Lawrence Livermore National Laboratory. LLNL-CODE-443211. All Rights reserved.
# See file COPYRIGHT for details.
#
# This file is part of the MFEM library. For more information and source code
# availability see http://mfem.org.
#
# MFEM is free software; you can redistribute it and/or modify it under the
# terms of the GNU Lesser General Public License (as published by the Free
# Software Foundation) version 2.1 dated February 1999.

# Include the top mfem source directory - needed by some tests, e.g. to
# #include "general/text.hpp".
include_directories(BEFORE ${PROJECT_SOURCE_DIR})
# Include the build directory where mfem.hpp and mfem-performance.hpp are.
include_directories(BEFORE ${PROJECT_BINARY_DIR})
# Include the source directory for the unit tests - catch.hpp is there.
include_directories(BEFORE ${CMAKE_CURRENT_SOURCE_DIR})

set(UNIT_TESTS_SRCS
  unit_test_main.cpp
<<<<<<< HEAD
  general/test_mem.cpp
  general/test_text.cpp
  linalg/test_blockMatrix.cpp
=======
  general/text-test.cpp
>>>>>>> bcac4aea
  linalg/test_complex_operator.cpp
  linalg/test_ilu.cpp
  linalg/test_matrix_block.cpp
  linalg/test_matrix_dense.cpp
  linalg/test_matrix_rectangular.cpp
  linalg/test_matrix_square.cpp
  linalg/test_ode.cpp
<<<<<<< HEAD
  linalg/test_ode2.cpp
=======
  linalg/test_operator.cpp
>>>>>>> bcac4aea
  mesh/test_mesh.cpp
  fem/test_1d_bilininteg.cpp
  fem/test_2d_bilininteg.cpp
  fem/test_3d_bilininteg.cpp
  fem/test_calcshape.cpp
  fem/test_datacollection.cpp
  fem/test_fe.cpp
  fem/test_intrules.cpp
  fem/test_intruletypes.cpp
  fem/test_inversetransform.cpp
  fem/test_lin_interp.cpp
  fem/test_linear_fes.cpp
  fem/test_pa_coeff.cpp
  fem/test_pa_kernels.cpp
  fem/test_quadraturefunc.cpp
  miniapps/test_sedov.cpp
)

if (MFEM_USE_CUDA)
   set_property(SOURCE ${UNIT_TESTS_SRCS} PROPERTY LANGUAGE CUDA)
endif()

# All non-device unit tests are built into a single executable 'unit_tests'.
add_executable(unit_tests ${UNIT_TESTS_SRCS})
target_link_libraries(unit_tests mfem)


# All device unit tests are built in another executable,
# to be able to change the device.
set(SEDOV_TESTS_SRCS
    unit_test_main.cpp
    miniapps/test_sedov.cpp
)
if (MFEM_USE_CUDA)
   set_property(SOURCE ${SEDOV_TESTS_SRCS} PROPERTY LANGUAGE CUDA)
endif()

add_executable(sedov_tests_cpu ${SEDOV_TESTS_SRCS})
target_compile_definitions(sedov_tests_cpu PUBLIC MFEM_SEDOV_TESTS=1)
target_compile_definitions(sedov_tests_cpu PUBLIC MFEM_SEDOV_DEVICE="cpu")
target_link_libraries(sedov_tests_cpu mfem)

add_executable(sedov_tests_debug ${SEDOV_TESTS_SRCS})
target_compile_definitions(sedov_tests_debug PUBLIC MFEM_SEDOV_TESTS=1)
target_compile_definitions(sedov_tests_debug PUBLIC MFEM_SEDOV_DEVICE="debug")
target_link_libraries(sedov_tests_debug mfem)

if (MFEM_USE_CUDA)
   add_executable(sedov_tests_cuda ${SEDOV_TESTS_SRCS})
   target_compile_definitions(sedov_tests_cuda PUBLIC MFEM_SEDOV_TESTS=1)
   target_compile_definitions(sedov_tests_cuda PUBLIC MFEM_SEDOV_DEVICE="cuda")
   target_link_libraries(sedov_tests_cuda mfem)

   add_executable(sedov_tests_cuda_uvm ${SEDOV_TESTS_SRCS})
   target_compile_definitions(sedov_tests_cuda_uvm PUBLIC MFEM_SEDOV_TESTS=1)
   target_compile_definitions(sedov_tests_cuda_uvm PUBLIC MFEM_SEDOV_DEVICE="cuda:uvm")
   target_link_libraries(sedov_tests_cuda_uvm mfem)
endif()

# Copy data to the build directory.
add_custom_command(TARGET unit_tests POST_BUILD
COMMAND ${CMAKE_COMMAND} -E copy_directory
        ${CMAKE_CURRENT_SOURCE_DIR}/data data
        COMMENT "Copying the unit tests data directory ...")

# Add unit tests
add_dependencies(${MFEM_ALL_TESTS_TARGET_NAME} unit_tests sedov_tests_cpu sedov_tests_debug)
if (MFEM_USE_CUDA)
   add_dependencies(${MFEM_ALL_TESTS_TARGET_NAME} sedov_tests_cuda)
   add_dependencies(${MFEM_ALL_TESTS_TARGET_NAME} sedov_tests_cuda_uvm)
endif()

# Create a test called 'unit_tests' that runs the 'unit_tests' executable.
# The unit tests can be built and run separately from the rest of the tests:
#   make unit_tests
#   ctest -R unit_tests [-V]
add_test(NAME unit_tests COMMAND unit_tests)
add_test(NAME sedov_tests_cpu COMMAND sedov_tests_cpu)
add_test(NAME sedov_tests_debug COMMAND sedov_tests_debug)

# Additional CUDA unit tests
if (MFEM_USE_CUDA)
   add_test(NAME sedov_tests_cuda COMMAND sedov_tests_cuda)
   add_test(NAME sedov_tests_cuda_uvm COMMAND sedov_tests_cuda_uvm)
endif()

# Additional MPI unit tests
if (MFEM_USE_MPI)
   function(add_mpi_unit_test NAME NP)
      set(test_name sedov_tests_${NAME})
      add_test(NAME ${test_name}_np=${NP}
               COMMAND ${MPIEXEC} ${MPIEXEC_NUMPROC_FLAG} ${NP}
               ${MPIEXEC_PREFLAGS} $<TARGET_FILE:${test_name}>
               ${MPIEXEC_POSTFLAGS})
   endfunction()
   set(MPI_NPS 1 ${MFEM_MPI_NP})
   foreach(np ${MPI_NPS})
      add_mpi_unit_test(cpu ${np})
      add_mpi_unit_test(debug ${np})
   endforeach()
   if (MFEM_USE_CUDA)
      foreach(dev cuda cuda_uvm)
         foreach(np ${MPI_NPS})
            add_mpi_unit_test(${dev} ${np})
         endforeach()
      endforeach()
   endif()
endif()<|MERGE_RESOLUTION|>--- conflicted
+++ resolved
@@ -19,13 +19,8 @@
 
 set(UNIT_TESTS_SRCS
   unit_test_main.cpp
-<<<<<<< HEAD
   general/test_mem.cpp
   general/test_text.cpp
-  linalg/test_blockMatrix.cpp
-=======
-  general/text-test.cpp
->>>>>>> bcac4aea
   linalg/test_complex_operator.cpp
   linalg/test_ilu.cpp
   linalg/test_matrix_block.cpp
@@ -33,11 +28,8 @@
   linalg/test_matrix_rectangular.cpp
   linalg/test_matrix_square.cpp
   linalg/test_ode.cpp
-<<<<<<< HEAD
   linalg/test_ode2.cpp
-=======
   linalg/test_operator.cpp
->>>>>>> bcac4aea
   mesh/test_mesh.cpp
   fem/test_1d_bilininteg.cpp
   fem/test_2d_bilininteg.cpp
