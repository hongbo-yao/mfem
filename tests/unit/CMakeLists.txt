--- conflicted
+++ resolved
@@ -61,13 +61,8 @@
 target_link_libraries(unit_tests mfem)
 
 
-<<<<<<< HEAD
-# All device unit tests are built in another executable,
-# to be able to change the device.
-=======
 # All device unit tests are built into another executable, in order to be able
 # to change the device.
->>>>>>> b8e4e8f4
 set(SEDOV_TESTS_SRCS
     unit_test_main.cpp
     miniapps/test_sedov.cpp
