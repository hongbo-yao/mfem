#!/bin/bash

# Copyright (c) 2010, Lawrence Livermore National Security, LLC. Produced at the
# Lawrence Livermore National Laboratory. LLNL-CODE-443211. All Rights reserved.
# See file COPYRIGHT for details.
#
# This file is part of the MFEM library. For more information and source code
# availability see http://mfem.org.
#
# MFEM is free software; you can redistribute it and/or modify it under the
# terms of the GNU Lesser General Public License (as published by the Free
# Software Foundation) version 2.1 dated February 1999.

# Print usage information
case $1 in
   -h|-help)
      cat <<EOF

   $0 [-h|-help] {mfem_dir}

   where: {mfem_dir}  is the MFEM source directory [default value: ../..]
          -h|-help    prints this usage information and exits

   This script checks if the code in mfem_dir conforms to the MFEM C++ style
   (currently based on astyle-2.05.1). Note that the comparison is done with
   "git diff", so all differences between mfem_dir and the repository will be
   reported. The local changes can be erased (lost!) with "git checkout .".

   In addition to C++ styling, the script also verifies that std::cout and
   std::cerr are not used in the library (use mfem::out and mfem::err instead).

   Example usage: $0 ../..

EOF
      exit
      ;;
esac

# Setup
cur_dir=`pwd`
mfem_dir=$1
if [ "$mfem_dir" = "" ]; then
    mfem_dir="../.."
fi
if [ ! -d $mfem_dir ] || [ ! -f $mfem_dir/mfem.hpp ]; then
   printf "Invalid mfem directory: '$mfem_dir'\n" 1>&2
   exit 1
fi
cd $mfem_dir
mfem_dir=`pwd`
shift

# Verify C++ code styling in MFEM
cd $mfem_dir
<<<<<<< HEAD
make distclean
make style
(git diff) 1>&2

# Verify that std::cout and std::cerr are not used in the library (use mfem::out
# and mfem::err instead)
dirs="general linalg mesh fem"
files=$(find $dirs -name "*.[ch]pp")
exclude=(-e '^general/error\.cpp' -e '^general/globals\.[ch]pp')
(grep cout $files | grep -v "${exclude[@]}") 1>&2
(grep cerr $files | grep -v "${exclude[@]}" -e 'cerrno') 1>&2
=======
# make distclean
if [ -t 1 ]; then
   make style
else
   make_style_out="$(make style 2>&1)"
   if [ "$?" -eq 0 ]; then
     printf "%s\n" "$make_style_out"
   else
     printf "%s\n" "$make_style_out" 1>&2
   fi
fi
git --no-pager diff 1>&2
>>>>>>> 70f24f77

# Return to the original directory
cd $cur_dir
# Tell users what to do if the script fails
test_name="$(basename "$0")"
if [ -s "$test_name.err" ]; then
    cat >  $test_name.msg <<EOF

To correct this error, run 'make style' and make sure that:

1) You are using Artistic Style 2.05.1 ("astyle --version").
2) There is no use of std::cout or std::cerr inside the library code (examples
   and miniapps are OK). Use mfem::out and mfem::err instead.
3) Run "make style" to apply astyle formatting and verify your code.

Please contact a member of the MFEM team if you have questions.

EOF
fi<|MERGE_RESOLUTION|>--- conflicted
+++ resolved
@@ -52,19 +52,6 @@
 
 # Verify C++ code styling in MFEM
 cd $mfem_dir
-<<<<<<< HEAD
-make distclean
-make style
-(git diff) 1>&2
-
-# Verify that std::cout and std::cerr are not used in the library (use mfem::out
-# and mfem::err instead)
-dirs="general linalg mesh fem"
-files=$(find $dirs -name "*.[ch]pp")
-exclude=(-e '^general/error\.cpp' -e '^general/globals\.[ch]pp')
-(grep cout $files | grep -v "${exclude[@]}") 1>&2
-(grep cerr $files | grep -v "${exclude[@]}" -e 'cerrno') 1>&2
-=======
 # make distclean
 if [ -t 1 ]; then
    make style
@@ -77,7 +64,6 @@
    fi
 fi
 git --no-pager diff 1>&2
->>>>>>> 70f24f77
 
 # Return to the original directory
 cd $cur_dir
