// Copyright (c) 2010, Lawrence Livermore National Security, LLC. Produced at
// the Lawrence Livermore National Laboratory. LLNL-CODE-443211. All Rights
// reserved. See file COPYRIGHT for details.
//
// This file is part of the MFEM library. For more information and source code
// availability see http://mfem.org.
//
// MFEM is free software; you can redistribute it and/or modify it under the
// terms of the GNU Lesser General Public License (as published by the Free
// Software Foundation) version 2.1 dated February 1999.

#ifndef MFEM_GRIDFUNC
#define MFEM_GRIDFUNC

#include "../config/config.hpp"
#include "fespace.hpp"
#include "coefficient.hpp"
#include "bilininteg.hpp"
#include <limits>
#include <ostream>
#include <string>

namespace mfem
{

/// Class for grid function - Vector with associated FE space.
class GridFunction : public Vector
{
protected:
   /// FE space on which the grid function lives. Owned if #fec is not NULL.
   FiniteElementSpace *fes;

   /** @brief Used when the grid function is read from a file. It can also be
       set explicitly, see MakeOwner().

       If not NULL, this pointer is owned by the GridFunction. */
   FiniteElementCollection *fec;

   long sequence; // see FiniteElementSpace::sequence, Mesh::sequence

   /** Optional, internal true-dof vector: if the FiniteElementSpace #fes has a
       non-trivial (i.e. not NULL) prolongation operator, this Vector may hold
       associated true-dof values - either owned or external. */
   Vector t_vec;

   void SaveSTLTri(std::ostream &out, double p1[], double p2[], double p3[]);

   void GetVectorGradientHat(const ElementTransformation &T,
                             DenseMatrix &gh) const;

   // Project the delta coefficient without scaling and return the (local)
   // integral of the projection.
   void ProjectDeltaCoefficient(DeltaCoefficient &delta_coeff,
                                double &integral);

   // Sum fluxes to vertices and count element contributions
   void SumFluxAndCount(BilinearFormIntegrator &blfi,
                        GridFunction &flux,
                        Array<int>& counts,
                        int wcoef,
                        int subdomain);

   /** Project a discontinuous vector coefficient in a continuous space and
       return in dof_attr the maximal attribute of the elements containing each
       degree of freedom. */
   void ProjectDiscCoefficient(VectorCoefficient &coeff, Array<int> &dof_attr);

   void Destroy();

public:

   GridFunction() { fes = NULL; fec = NULL; sequence = 0; }

   /// Copy constructor. The internal true-dof vector #t_vec is not copied.
   GridFunction(const GridFunction &orig)
      : Vector(orig), fes(orig.fes), fec(NULL), sequence(orig.sequence) { }

   /// Construct a GridFunction associated with the FiniteElementSpace @a *f.
   GridFunction(FiniteElementSpace *f) : Vector(f->GetVSize())
   { fes = f; fec = NULL; sequence = f->GetSequence(); }

   /// Construct a GridFunction using previously allocated array @a data.
   /** The GridFunction does not assume ownership of @a data which is assumed to
       be of size at least `f->GetVSize()`. Similar to the Vector constructor
       for externally allocated array, the pointer @a data can be NULL. The data
       array can be replaced later using the method SetData().
    */
   GridFunction(FiniteElementSpace *f, double *data) : Vector(data, f->GetVSize())
   { fes = f; fec = NULL; sequence = f->GetSequence(); }

   /// Construct a GridFunction on the given Mesh, using the data from @a input.
   /** The content of @a input should be in the format created by the method
       Save(). The reconstructed FiniteElementSpace and FiniteElementCollection
       are owned by the GridFunction. */
   GridFunction(Mesh *m, std::istream &input);

   GridFunction(Mesh *m, GridFunction *gf_array[], int num_pieces);

   /// Copy assignment. Only the data of the base class Vector is copied.
   /** It is assumed that this object and @a rhs use FiniteElementSpace%s that
       have the same size.

       @note Defining this method overwrites the implicitly defined copy
       assignemnt operator. */
   GridFunction &operator=(const GridFunction &rhs)
   { return operator=((const Vector &)rhs); }

   /// Make the GridFunction the owner of 'fec' and 'fes'
   void MakeOwner(FiniteElementCollection *_fec) { fec = _fec; }

   FiniteElementCollection *OwnFEC() { return fec; }

   int VectorDim() const;

   /// Read only access to the (optional) internal true-dof Vector.
   /** Note that the returned Vector may be empty, if not previously allocated
       or set. */
   const Vector &GetTrueVector() const { return t_vec; }
   /// Read and write access to the (optional) internal true-dof Vector.
   /** Note that the returned Vector may be empty, if not previously allocated
       or set. */
   Vector &GetTrueVector() { return t_vec; }

   /// @brief Extract the true-dofs from the GridFunction. If all dofs are true,
   /// then `tv` will be set to point to the data of `*this`.
   void GetTrueDofs(Vector &tv) const;

   /// Shortcut for calling GetTrueDofs() with GetTrueVector() as argument.
   void SetTrueVector() { GetTrueDofs(GetTrueVector()); }

   /// Set the GridFunction from the given true-dof vector.
   virtual void SetFromTrueDofs(const Vector &tv);

   /// Shortcut for calling SetFromTrueDofs() with GetTrueVector() as argument.
   void SetFromTrueVector() { SetFromTrueDofs(GetTrueVector()); }

   /// Returns the values in the vertices of i'th element for dimension vdim.
   void GetNodalValues(int i, Array<double> &nval, int vdim = 1) const;

   virtual double GetValue(int i, const IntegrationPoint &ip,
                           int vdim = 1) const;

   void GetVectorValue(int i, const IntegrationPoint &ip, Vector &val) const;

   void GetValues(int i, const IntegrationRule &ir, Vector &vals,
                  int vdim = 1) const;

   void GetValues(int i, const IntegrationRule &ir, Vector &vals,
                  DenseMatrix &tr, int vdim = 1) const;

   int GetFaceValues(int i, int side, const IntegrationRule &ir, Vector &vals,
                     DenseMatrix &tr, int vdim = 1) const;

   void GetVectorValues(ElementTransformation &T, const IntegrationRule &ir,
                        DenseMatrix &vals) const;

   void GetVectorValues(int i, const IntegrationRule &ir,
                        DenseMatrix &vals, DenseMatrix &tr) const;

   int GetFaceVectorValues(int i, int side, const IntegrationRule &ir,
                           DenseMatrix &vals, DenseMatrix &tr) const;

   void GetValuesFrom(const GridFunction &orig_func);

   void GetBdrValuesFrom(const GridFunction &orig_func);

   void GetVectorFieldValues(int i, const IntegrationRule &ir,
                             DenseMatrix &vals,
                             DenseMatrix &tr, int comp = 0) const;

   /// For a vector grid function, makes sure that the ordering is byNODES.
   void ReorderByNodes();

   /// Return the values as a vector on mesh vertices for dimension vdim.
   void GetNodalValues(Vector &nval, int vdim = 1) const;

   void GetVectorFieldNodalValues(Vector &val, int comp) const;

   void ProjectVectorFieldOn(GridFunction &vec_field, int comp = 0);

   void GetDerivative(int comp, int der_comp, GridFunction &der);

   double GetDivergence(const ElementTransformation &tr) const;

   void GetCurl(const ElementTransformation &tr, Vector &curl) const;

   void GetGradient(const ElementTransformation &tr, Vector &grad) const;

   void GetGradients(ElementTransformation &tr, const IntegrationRule &ir,
                     DenseMatrix &grad) const;

<<<<<<< HEAD
   void GetVectorGradient(const ElementTransformation &tr,
                          DenseMatrix &grad) const;
=======
   void GetGradients(const int elem, const IntegrationRule &ir,
                     DenseMatrix &grad) const
   { GetGradients(*fes->GetElementTransformation(elem), ir, grad); }

   void GetVectorGradient(ElementTransformation &tr, DenseMatrix &grad) const;
>>>>>>> 144635c3

   /** Compute \f$ (\int_{\Omega} (*this) \psi_i)/(\int_{\Omega} \psi_i) \f$,
       where \f$ \psi_i \f$ are the basis functions for the FE space of avgs.
       Both FE spaces should be scalar and on the same mesh. */
   void GetElementAverages(GridFunction &avgs) const;

   /** Impose the given bounds on the function's DOFs while preserving its local
    *  integral (described in terms of the given weights) on the i'th element
    *  through SLBPQ optimization.
    *  Intended to be used for discontinuous FE functions. */
   void ImposeBounds(int i, const Vector &weights,
                     const Vector &_lo, const Vector &_hi);
   void ImposeBounds(int i, const Vector &weights,
                     double _min = 0.0, double _max = infinity());

   /** @brief Project the @a src GridFunction to @a this GridFunction, both of
       which must be on the same mesh. */
   /** The current implementation assumes that all elements use the same
       projection matrix. */
   void ProjectGridFunction(const GridFunction &src);

   virtual void ProjectCoefficient(Coefficient &coeff);

   // call fes -> BuildDofToArrays() before using this projection
   void ProjectCoefficient(Coefficient &coeff, Array<int> &dofs, int vd = 0);

   void ProjectCoefficient(VectorCoefficient &vcoeff);

   // call fes -> BuildDofToArrays() before using this projection
   void ProjectCoefficient(VectorCoefficient &vcoeff, Array<int> &dofs);

   void ProjectCoefficient(Coefficient *coeff[]);

   /** @brief Project a discontinuous vector coefficient as a grid function on
       a continuous finite element space. The values in shared dofs are
       determined from the element with maximal attribute. */
   virtual void ProjectDiscCoefficient(VectorCoefficient &coeff);

   enum AvgType {ARITHMETIC, HARMONIC};
   /** @brief Projects a discontinuous coefficient so that the values in shared
       vdofs are computed by taking an average of the possible values. */
   virtual void ProjectDiscCoefficient(Coefficient &coeff, AvgType type);
   /** @brief Projects a discontinuous _vector_ coefficient so that the values
       in shared vdofs are computed by taking an average of the possible values.
   */
   virtual void ProjectDiscCoefficient(VectorCoefficient &coeff, AvgType type);

protected:
   /** @brief Accumulates (depending on @a type) the values of @a coeff at all
       shared vdofs and counts in how many zones each vdof appears. */
   void AccumulateAndCountZones(Coefficient &coeff, AvgType type,
                                Array<int> &zones_per_vdof);

   /** @brief Accumulates (depending on @a type) the values of @a vcoeff at all
       shared vdofs and counts in how many zones each vdof appears. */
   void AccumulateAndCountZones(VectorCoefficient &vcoeff, AvgType type,
                                Array<int> &zones_per_vdof);

   void AccumulateAndCountBdrValues(Coefficient *coeff[],
                                    VectorCoefficient *vcoeff, Array<int> &attr,
                                    Array<int> &values_counter);

   void AccumulateAndCountBdrTangentValues(VectorCoefficient &vcoeff,
                                           Array<int> &bdr_attr,
                                           Array<int> &values_counter);

   // Complete the computation of averages; called e.g. after
   // AccumulateAndCountZones().
   void ComputeMeans(AvgType type, Array<int> &zones_per_vdof);

public:
   /** @brief Project a Coefficient on the GridFunction, modifying only DOFs on
       the boundary associated with the boundary attributes marked in the
       @a attr array. */
   void ProjectBdrCoefficient(Coefficient &coeff, Array<int> &attr)
   {
      Coefficient *coeff_p = &coeff;
      ProjectBdrCoefficient(&coeff_p, attr);
   }

   /** @brief Project a VectorCoefficient on the GridFunction, modifying only
       DOFs on the boundary associated with the boundary attributes marked in
       the @a attr array. */
   virtual void ProjectBdrCoefficient(VectorCoefficient &vcoeff,
                                      Array<int> &attr);

   /** @brief Project a set of Coefficient%s on the components of the
       GridFunction, modifying only DOFs on the boundary associated with the
       boundary attributed marked in the @a attr array. */
   /** If a Coefficient pointer in the array @a coeff is NULL, that component
       will not be touched. */
   virtual void ProjectBdrCoefficient(Coefficient *coeff[], Array<int> &attr);

   /** Project the normal component of the given VectorCoefficient on
       the boundary. Only boundary attributes that are marked in
       'bdr_attr' are projected. Assumes RT-type VectorFE GridFunction. */
   void ProjectBdrCoefficientNormal(VectorCoefficient &vcoeff,
                                    Array<int> &bdr_attr);

   /** @brief Project the tangential components of the given VectorCoefficient
       on the boundary. Only boundary attributes that are marked in @a bdr_attr
       are projected. Assumes ND-type VectorFE GridFunction. */
   virtual void ProjectBdrCoefficientTangent(VectorCoefficient &vcoeff,
                                             Array<int> &bdr_attr);

   virtual double ComputeL2Error(Coefficient &exsol,
                                 const IntegrationRule *irs[] = NULL) const
   { return ComputeLpError(2.0, exsol, NULL, irs); }

   virtual double ComputeL2Error(Coefficient *exsol[],
                                 const IntegrationRule *irs[] = NULL) const;

   virtual double ComputeL2Error(VectorCoefficient &exsol,
                                 const IntegrationRule *irs[] = NULL,
                                 Array<int> *elems = NULL) const;

   virtual double ComputeH1Error(Coefficient *exsol, VectorCoefficient *exgrad,
                                 Coefficient *ell_coef, double Nu,
                                 int norm_type) const;

   virtual double ComputeMaxError(Coefficient &exsol,
                                  const IntegrationRule *irs[] = NULL) const
   {
      return ComputeLpError(infinity(), exsol, NULL, irs);
   }

   virtual double ComputeMaxError(Coefficient *exsol[],
                                  const IntegrationRule *irs[] = NULL) const;

   virtual double ComputeMaxError(VectorCoefficient &exsol,
                                  const IntegrationRule *irs[] = NULL) const
   {
      return ComputeLpError(infinity(), exsol, NULL, NULL, irs);
   }

   virtual double ComputeL1Error(Coefficient &exsol,
                                 const IntegrationRule *irs[] = NULL) const
   { return ComputeLpError(1.0, exsol, NULL, irs); }

   virtual double ComputeW11Error(Coefficient *exsol, VectorCoefficient *exgrad,
                                  int norm_type, Array<int> *elems = NULL,
                                  const IntegrationRule *irs[] = NULL) const;

   virtual double ComputeL1Error(VectorCoefficient &exsol,
                                 const IntegrationRule *irs[] = NULL) const
   { return ComputeLpError(1.0, exsol, NULL, NULL, irs); }

   virtual double ComputeLpError(const double p, Coefficient &exsol,
                                 Coefficient *weight = NULL,
                                 const IntegrationRule *irs[] = NULL) const;

   /** Compute the Lp error in each element of the mesh and store the results in
       the GridFunction @a error. The result should be an L2 GridFunction of
       order zero using map type VALUE. */
   virtual void ComputeElementLpErrors(const double p, Coefficient &exsol,
                                       GridFunction &error,
                                       Coefficient *weight = NULL,
                                       const IntegrationRule *irs[] = NULL
                                      ) const;

   virtual void ComputeElementL1Errors(Coefficient &exsol,
                                       GridFunction &error,
                                       const IntegrationRule *irs[] = NULL
                                      ) const
   { ComputeElementLpErrors(1.0, exsol, error, NULL, irs); }

   virtual void ComputeElementL2Errors(Coefficient &exsol,
                                       GridFunction &error,
                                       const IntegrationRule *irs[] = NULL
                                      ) const
   { ComputeElementLpErrors(2.0, exsol, error, NULL, irs); }

   virtual void ComputeElementMaxErrors(Coefficient &exsol,
                                        GridFunction &error,
                                        const IntegrationRule *irs[] = NULL
                                       ) const
   { ComputeElementLpErrors(infinity(), exsol, error, NULL, irs); }

   /** When given a vector weight, compute the pointwise (scalar) error as the
       dot product of the vector error with the vector weight. Otherwise, the
       scalar error is the l_2 norm of the vector error. */
   virtual double ComputeLpError(const double p, VectorCoefficient &exsol,
                                 Coefficient *weight = NULL,
                                 VectorCoefficient *v_weight = NULL,
                                 const IntegrationRule *irs[] = NULL) const;

   /** Compute the Lp error in each element of the mesh and store the results in
       the GridFunction @ error. The result should be an L2 GridFunction of
       order zero using map type VALUE. */
   virtual void ComputeElementLpErrors(const double p, VectorCoefficient &exsol,
                                       GridFunction &error,
                                       Coefficient *weight = NULL,
                                       VectorCoefficient *v_weight = NULL,
                                       const IntegrationRule *irs[] = NULL
                                      ) const;

   virtual void ComputeElementL1Errors(VectorCoefficient &exsol,
                                       GridFunction &error,
                                       const IntegrationRule *irs[] = NULL
                                      ) const
   { ComputeElementLpErrors(1.0, exsol, error, NULL, NULL, irs); }

   virtual void ComputeElementL2Errors(VectorCoefficient &exsol,
                                       GridFunction &error,
                                       const IntegrationRule *irs[] = NULL
                                      ) const
   { ComputeElementLpErrors(2.0, exsol, error, NULL, NULL, irs); }

   virtual void ComputeElementMaxErrors(VectorCoefficient &exsol,
                                        GridFunction &error,
                                        const IntegrationRule *irs[] = NULL
                                       ) const
   { ComputeElementLpErrors(infinity(), exsol, error, NULL, NULL, irs); }

   virtual void ComputeFlux(BilinearFormIntegrator &blfi,
                            GridFunction &flux,
                            int wcoef = 1, int subdomain = -1);

   /// Redefine '=' for GridFunction = constant.
   GridFunction &operator=(double value);

   /// Copy the data from @a v.
   /** The size of @a v must be equal to the size of the associated
       FiniteElementSpace #fes. */
   GridFunction &operator=(const Vector &v);

   /// Transform by the Space UpdateMatrix (e.g., on Mesh change).
   virtual void Update();

   FiniteElementSpace *FESpace() { return fes; }
   const FiniteElementSpace *FESpace() const { return fes; }

   /// Associate a new FiniteElementSpace with the GridFunction.
   /** The GridFunction is resized using the SetSize() method. */
   virtual void SetSpace(FiniteElementSpace *f);

   /** @brief Make the GridFunction reference external data on a new
       FiniteElementSpace. */
   /** This method changes the FiniteElementSpace associated with the
       GridFunction and sets the pointer @a v as external data in the
       GridFunction. */
   virtual void MakeRef(FiniteElementSpace *f, double *v);

   /** @brief Make the GridFunction reference external data on a new
       FiniteElementSpace. */
   /** This method changes the FiniteElementSpace associated with the
       GridFunction and sets the data of the Vector @a v (plus the @a v_offset)
       as external data in the GridFunction.
       @note This version of the method will also perform bounds checks when
       the build option MFEM_DEBUG is enabled. */
   virtual void MakeRef(FiniteElementSpace *f, Vector &v, int v_offset);

   /** @brief Associate a new FiniteElementSpace and new true-dof data with the
       GridFunction. */
   /** - If the prolongation matrix of @a f is trivial (i.e. its method
         FiniteElementSpace::GetProlongationMatrix() returns NULL), then the
         method MakeRef() is called with the same arguments.
       - Otherwise, the method SetSpace() is called with argument @a f.
       - The internal true-dof vector is set to reference @a tv. */
   void MakeTRef(FiniteElementSpace *f, double *tv);

   /** @brief Associate a new FiniteElementSpace and new true-dof data with the
       GridFunction. */
   /** - If the prolongation matrix of @a f is trivial (i.e. its method
         FiniteElementSpace::GetProlongationMatrix() returns NULL), this method
         calls MakeRef() with the same arguments.
       - Otherwise, this method calls SetSpace() with argument @a f.
       - The internal true-dof vector is set to reference the sub-vector of
         @a tv starting at the offset @a tv_offset. */
   void MakeTRef(FiniteElementSpace *f, Vector &tv, int tv_offset);

   /// Save the GridFunction to an output stream.
   virtual void Save(std::ostream &out) const;

   /** Write the GridFunction in VTK format. Note that Mesh::PrintVTK must be
       called first. The parameter ref > 0 must match the one used in
       Mesh::PrintVTK. */
   void SaveVTK(std::ostream &out, const std::string &field_name, int ref);

   void SaveSTL(std::ostream &out, int TimesToRefine = 1);

   /// Destroys grid function.
   virtual ~GridFunction() { Destroy(); }
};


/** Overload operator<< for std::ostream and GridFunction; valid also for the
    derived class ParGridFunction */
std::ostream &operator<<(std::ostream &out, const GridFunction &sol);


/** @brief Class representing a function through its values (scalar or vector)
    at quadrature points. */
class QuadratureFunction : public Vector
{
protected:
   QuadratureSpace *qspace; ///< Associated QuadratureSpace
   int vdim;                ///< Vector dimension
   bool own_qspace;         ///< QuadratureSpace ownership flag

public:
   /// Create an empty QuadratureFunction.
   /** The object can be initialized later using the SetSpace() methods. */
   QuadratureFunction()
      : qspace(NULL), vdim(0), own_qspace(false) { }

   /** @brief Copy constructor. The QuadratureSpace ownership flag, #own_qspace,
       in the new object is set to false. */
   QuadratureFunction(const QuadratureFunction &orig)
      : Vector(orig),
        qspace(orig.qspace), vdim(orig.vdim), own_qspace(false) { }

   /// Create a QuadratureFunction based on the given QuadratureSpace.
   /** The QuadratureFunction does not assume ownership of the QuadratureSpace.
       @note The Vector data is not initialized. */
   QuadratureFunction(QuadratureSpace *qspace_, int vdim_ = 1)
      : Vector(vdim_*qspace_->GetSize()),
        qspace(qspace_), vdim(vdim_), own_qspace(false) { }

   /** @brief Create a QuadratureFunction based on the given QuadratureSpace,
       using the external data, @a qf_data. */
   /** The QuadratureFunction does not assume ownership of neither the
       QuadratureSpace nor the external data. */
   QuadratureFunction(QuadratureSpace *qspace_, double *qf_data, int vdim_ = 1)
      : Vector(qf_data, vdim_*qspace_->GetSize()),
        qspace(qspace_), vdim(vdim_), own_qspace(false) { }

   /// Read a QuadratureFunction from the stream @a in.
   /** The QuadratureFunction assumes ownership of the read QuadratureSpace. */
   QuadratureFunction(Mesh *mesh, std::istream &in);

   virtual ~QuadratureFunction() { if (own_qspace) { delete qspace; } }

   /// Get the associated QuadratureSpace.
   QuadratureSpace *GetSpace() const { return qspace; }

   /// Change the QuadratureSpace and optionally the vector dimension.
   /** If the new QuadratureSpace is different from the current one, the
       QuadratureFunction will not assume ownership of the new space; otherwise,
       the ownership flag remains the same.

       If the new vector dimension @a vdim_ < 0, the vector dimension remains
       the same.

       The data size is updated by calling Vector::SetSize(). */
   inline void SetSpace(QuadratureSpace *qspace_, int vdim_ = -1);

   /** @brief Change the QuadratureSpace, the data array, and optionally the
       vector dimension. */
   /** If the new QuadratureSpace is different from the current one, the
       QuadratureFunction will not assume ownership of the new space; otherwise,
       the ownership flag remains the same.

       If the new vector dimension @a vdim_ < 0, the vector dimension remains
       the same.

       The data array is replaced by calling Vector::NewDataAndSize(). */
   inline void SetSpace(QuadratureSpace *qspace_, double *qf_data,
                        int vdim_ = -1);

   /// Get the vector dimension.
   int GetVDim() const { return vdim; }

   /// Set the vector dimension, updating the size by calling Vector::SetSize().
   void SetVDim(int vdim_)
   { vdim = vdim_; SetSize(vdim*qspace->GetSize()); }

   /// Get the QuadratureSpace ownership flag.
   bool OwnsSpace() { return own_qspace; }

   /// Set the QuadratureSpace ownership flag.
   void SetOwnsSpace(bool own) { own_qspace = own; }

   /// Redefine '=' for QuadratureFunction = constant.
   QuadratureFunction &operator=(double value);

   /// Copy the data from @a v.
   /** The size of @a v must be equal to the size of the associated
       QuadratureSpace #qspace. */
   QuadratureFunction &operator=(const Vector &v);

   /// Copy assignment. Only the data of the base class Vector is copied.
   /** The QuadratureFunctions @a v and @a *this must have QuadratureSpaces with
       the same size.

       @note Defining this method overwrites the implicitly defined copy
       assignemnt operator. */
   QuadratureFunction &operator=(const QuadratureFunction &v);

   /// Get the IntegrationRule associated with mesh element @a idx.
   const IntegrationRule &GetElementIntRule(int idx) const
   { return qspace->GetElementIntRule(idx); }

   /// Return all values associated with mesh element @a idx in a Vector.
   /** The result is stored in the Vector @a values as a reference to the
       global values.

       Inside the Vector @a values, the index `i+vdim*j` corresponds to the
       `i`-th vector component at the `j`-th quadrature point.
    */
   inline void GetElementValues(int idx, Vector &values);

   /// Return all values associated with mesh element @a idx in a Vector.
   /** The result is stored in the Vector @a values as a copy of the
       global values.

       Inside the Vector @a values, the index `i+vdim*j` corresponds to the
       `i`-th vector component at the `j`-th quadrature point.
    */
   inline void GetElementValues(int idx, Vector &values) const;

   /// Return all values associated with mesh element @a idx in a DenseMatrix.
   /** The result is stored in the DenseMatrix @a values as a reference to the
       global values.

       Inside the DenseMatrix @a values, the `(i,j)` entry corresponds to the
       `i`-th vector component at the `j`-th quadrature point.
    */
   inline void GetElementValues(int idx, DenseMatrix &values);

   /// Return all values associated with mesh element @a idx in a const DenseMatrix.
   /** The result is stored in the DenseMatrix @a values as a copy of the
       global values.

       Inside the DenseMatrix @a values, the `(i,j)` entry corresponds to the
       `i`-th vector component at the `j`-th quadrature point.
    */
   inline void GetElementValues(int idx, DenseMatrix &values) const;

   /// Write the QuadratureFunction to the stream @a out.
   void Save(std::ostream &out) const;
};

/// Overload operator<< for std::ostream and QuadratureFunction.
std::ostream &operator<<(std::ostream &out, const QuadratureFunction &qf);


double ZZErrorEstimator(BilinearFormIntegrator &blfi,
                        GridFunction &u,
                        GridFunction &flux,
                        Vector &error_estimates,
                        Array<int> *aniso_flags = NULL,
                        int with_subdomains = 1);

/// Compute the Lp distance between two grid functions on the given element.
double ComputeElementLpDistance(double p, int i,
                                GridFunction& gf1, GridFunction& gf2);


/// Class used for extruding scalar GridFunctions
class ExtrudeCoefficient : public Coefficient
{
private:
   int n;
   Mesh *mesh_in;
   Coefficient &sol_in;
public:
   ExtrudeCoefficient(Mesh *m, Coefficient &s, int _n)
      : n(_n), mesh_in(m), sol_in(s) { }

#ifdef MFEM_DEPRECATED
   virtual double Eval(ElementTransformation &T,
                       const IntegrationPoint &ip)
   { return Eval(T); }
#endif
   virtual double Eval(const ElementTransformation &T) const;
   virtual ~ExtrudeCoefficient() { }
};

/// Extrude a scalar 1D GridFunction, after extruding the mesh with Extrude1D.
GridFunction *Extrude1DGridFunction(Mesh *mesh, Mesh *mesh2d,
                                    GridFunction *sol, const int ny);


// Inline methods

inline void QuadratureFunction::SetSpace(QuadratureSpace *qspace_, int vdim_)
{
   if (qspace_ != qspace)
   {
      if (own_qspace) { delete qspace; }
      qspace = qspace_;
      own_qspace = false;
   }
   vdim = (vdim_ < 0) ? vdim : vdim_;
   SetSize(vdim*qspace->GetSize());
}

inline void QuadratureFunction::SetSpace(QuadratureSpace *qspace_,
                                         double *qf_data, int vdim_)
{
   if (qspace_ != qspace)
   {
      if (own_qspace) { delete qspace; }
      qspace = qspace_;
      own_qspace = false;
   }
   vdim = (vdim_ < 0) ? vdim : vdim_;
   NewDataAndSize(qf_data, vdim*qspace->GetSize());
}

inline void QuadratureFunction::GetElementValues(int idx, Vector &values)
{
   const int s_offset = qspace->element_offsets[idx];
   const int sl_size = qspace->element_offsets[idx+1] - s_offset;
   values.NewDataAndSize(data + vdim*s_offset, vdim*sl_size);
}

inline void QuadratureFunction::GetElementValues(int idx, Vector &values) const
{
   const int s_offset = qspace->element_offsets[idx];
   const int sl_size = qspace->element_offsets[idx+1] - s_offset;
   values.SetSize(vdim*sl_size);
   double *q = data + vdim*s_offset;
   for (int i = 0; i<values.Size(); i++)
   {
      values(i) = *(q++);
   }
}

inline void QuadratureFunction::GetElementValues(int idx, DenseMatrix &values)
{
   const int s_offset = qspace->element_offsets[idx];
   const int sl_size = qspace->element_offsets[idx+1] - s_offset;
   values.Reset(data + vdim*s_offset, vdim, sl_size);
}

inline void QuadratureFunction::GetElementValues(int idx,
                                                 DenseMatrix &values) const
{
   const int s_offset = qspace->element_offsets[idx];
   const int sl_size = qspace->element_offsets[idx+1] - s_offset;
   values.SetSize(vdim, sl_size);
   double *q = data + vdim*s_offset;
   for (int j = 0; j<sl_size; j++)
      for (int i = 0; i<vdim; i++)
      {
         values(i,j) = *(q++);
      }
}

} // namespace mfem

#endif<|MERGE_RESOLUTION|>--- conflicted
+++ resolved
@@ -189,16 +189,12 @@
    void GetGradients(ElementTransformation &tr, const IntegrationRule &ir,
                      DenseMatrix &grad) const;
 
-<<<<<<< HEAD
-   void GetVectorGradient(const ElementTransformation &tr,
-                          DenseMatrix &grad) const;
-=======
    void GetGradients(const int elem, const IntegrationRule &ir,
                      DenseMatrix &grad) const
    { GetGradients(*fes->GetElementTransformation(elem), ir, grad); }
 
-   void GetVectorGradient(ElementTransformation &tr, DenseMatrix &grad) const;
->>>>>>> 144635c3
+   void GetVectorGradient(const ElementTransformation &tr,
+                          DenseMatrix &grad) const;
 
    /** Compute \f$ (\int_{\Omega} (*this) \psi_i)/(\int_{\Omega} \psi_i) \f$,
        where \f$ \psi_i \f$ are the basis functions for the FE space of avgs.
