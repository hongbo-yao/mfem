// Copyright (c) 2010, Lawrence Livermore National Security, LLC. Produced at
// the Lawrence Livermore National Laboratory. LLNL-CODE-443211. All Rights
// reserved. See file COPYRIGHT for details.
//
// This file is part of the MFEM library. For more information and source code
// availability see http://mfem.org.
//
// MFEM is free software; you can redistribute it and/or modify it under the
// terms of the GNU Lesser General Public License (as published by the Free
// Software Foundation) version 2.1 dated February 1999.

#ifndef MFEM_BILININTEG
#define MFEM_BILININTEG

#include "../config/config.hpp"
#include "nonlininteg.hpp"
#include "fespace.hpp"
#include "libceed/ceed.hpp"

namespace mfem
{

/// Abstract base class BilinearFormIntegrator
class BilinearFormIntegrator : public NonlinearFormIntegrator
{
protected:
   BilinearFormIntegrator(const IntegrationRule *ir = NULL)
      : NonlinearFormIntegrator(ir) { }

public:
   // TODO: add support for other assembly levels (in addition to PA) and their
   // actions.

   // TODO: for mixed meshes the quadrature rules to be used by methods like
   // AssemblePA() can be given as a QuadratureSpace, e.g. using a new method:
   // SetQuadratureSpace().

   // TODO: the methods for the various assembly levels make sense even in the
   // base class NonlinearFormIntegrator, except that not all assembly levels
   // make sense for the action of the nonlinear operator (but they all make
   // sense for its Jacobian).

   using NonlinearFormIntegrator::AssemblePA;

   /// Method defining partial assembly.
   /** The result of the partial assembly is stored internally so that it can be
       used later in the methods AddMultPA() and AddMultTransposePA(). */
   virtual void AssemblePA(const FiniteElementSpace &fes);
   /** Used with BilinearFormIntegrators that have different spaces. */
   virtual void AssemblePA(const FiniteElementSpace &trial_fes,
                           const FiniteElementSpace &test_fes);

   /// Assemble diagonal and add it to Vector @a diag.
   virtual void AssembleDiagonalPA(Vector &diag);

   /// Method for partially assembled action.
   /** Perform the action of integrator on the input @a x and add the result to
       the output @a y. Both @a x and @a y are E-vectors, i.e. they represent
       the element-wise discontinuous version of the FE space.

       This method can be called only after the method AssemblePA() has been
       called. */
   virtual void AddMultPA(const Vector &x, Vector &y) const;

   /// Method for partially assembled transposed action.
   /** Perform the transpose action of integrator on the input @a x and add the
       result to the output @a y. Both @a x and @a y are E-vectors, i.e. they
       represent the element-wise discontinuous version of the FE space.

       This method can be called only after the method AssemblePA() has been
       called. */
   virtual void AddMultTransposePA(const Vector &x, Vector &y) const;

   /// Given a particular Finite Element computes the element matrix elmat.
   virtual void AssembleElementMatrix(const FiniteElement &el,
                                      ElementTransformation &Trans,
                                      DenseMatrix &elmat);

   /** Compute the local matrix representation of a bilinear form
       a(u,v) defined on different trial (given by u) and test
       (given by v) spaces. The rows in the local matrix correspond
       to the test dofs and the columns -- to the trial dofs. */
   virtual void AssembleElementMatrix2(const FiniteElement &trial_fe,
                                       const FiniteElement &test_fe,
                                       ElementTransformation &Trans,
                                       DenseMatrix &elmat);

   virtual void AssembleFaceMatrix(const FiniteElement &el1,
                                   const FiniteElement &el2,
                                   FaceElementTransformations &Trans,
                                   DenseMatrix &elmat);

   /** Abstract method used for assembling TraceFaceIntegrators in a
       MixedBilinearForm. */
   virtual void AssembleFaceMatrix(const FiniteElement &trial_face_fe,
                                   const FiniteElement &test_fe1,
                                   const FiniteElement &test_fe2,
                                   FaceElementTransformations &Trans,
                                   DenseMatrix &elmat);

   /// Perform the local action of the BilinearFormIntegrator
   virtual void AssembleElementVector(const FiniteElement &el,
                                      ElementTransformation &Tr,
                                      const Vector &elfun, Vector &elvect);

   virtual void AssembleElementGrad(const FiniteElement &el,
                                    ElementTransformation &Tr,
                                    const Vector &elfun, DenseMatrix &elmat)
   { AssembleElementMatrix(el, Tr, elmat); }

   virtual void AssembleFaceGrad(const FiniteElement &el1,
                                 const FiniteElement &el2,
                                 FaceElementTransformations &Tr,
                                 const Vector &elfun, DenseMatrix &elmat)
   { AssembleFaceMatrix(el1, el2, Tr, elmat); }

   /** @brief Virtual method required for Zienkiewicz-Zhu type error estimators.

       The purpose of the method is to compute a local "flux" finite element
       function given a local finite element solution. The "flux" function has
       to be computed in terms of its coefficients (represented by the Vector
       @a flux) which multiply the basis functions defined by the FiniteElement
       @a fluxelem. Typically, the "flux" function will have more than one
       component and consequently @a flux should be store the coefficients of
       all components: first all coefficient for component 0, then all
       coefficients for component 1, etc. What the "flux" function represents
       depends on the specific integrator. For example, in the case of
       DiffusionIntegrator, the flux is the gradient of the solution multiplied
       by the diffusion coefficient.

       @param[in] el     FiniteElement of the solution.
       @param[in] Trans  The ElementTransformation describing the physical
                         position of the mesh element.
       @param[in] u      Solution coefficients representing the expansion of the
                         solution function in the basis of @a el.
       @param[in] fluxelem  FiniteElement of the "flux".
       @param[out] flux  "Flux" coefficients representing the expansion of the
                         "flux" function in the basis of @a fluxelem. The size
                         of @a flux as a Vector has to be set by this method,
                         e.g. using Vector::SetSize().
       @param[in] with_coef  If zero (the default value is 1) the implementation
                             of the method may choose not to scale the "flux"
                             function by any coefficients describing the
                             integrator.
    */
   virtual void ComputeElementFlux(const FiniteElement &el,
                                   ElementTransformation &Trans,
                                   Vector &u,
                                   const FiniteElement &fluxelem,
                                   Vector &flux, int with_coef = 1) { }

   /** @brief Virtual method required for Zienkiewicz-Zhu type error estimators.

       The purpose of this method is to compute a local number that measures the
       energy of a given "flux" function (see ComputeElementFlux() for a
       description of the "flux" function). Typically, the energy of a "flux"
       function should be equal to a_local(u,u), if the "flux" is defined from
       a solution u; here a_local(.,.) denotes the element-local bilinear
       form represented by the integrator.

       @param[in] fluxelem  FiniteElement of the "flux".
       @param[in] Trans  The ElementTransformation describing the physical
                         position of the mesh element.
       @param[in] flux   "Flux" coefficients representing the expansion of the
                         "flux" function in the basis of @a fluxelem.
       @param[out] d_energy  If not NULL, the given Vector should be set to
                             represent directional energy split that can be used
                             for anisotropic error estimation.
       @returns The computed energy.
    */
   virtual double ComputeFluxEnergy(const FiniteElement &fluxelem,
                                    ElementTransformation &Trans,
                                    Vector &flux, Vector *d_energy = NULL)
   { return 0.0; }

   virtual ~BilinearFormIntegrator() { }
};

class TransposeIntegrator : public BilinearFormIntegrator
{
private:
   int own_bfi;
   BilinearFormIntegrator *bfi;

   DenseMatrix bfi_elmat;

public:
   TransposeIntegrator (BilinearFormIntegrator *_bfi, int _own_bfi = 1)
   { bfi = _bfi; own_bfi = _own_bfi; }

   virtual void AssembleElementMatrix(const FiniteElement &el,
                                      ElementTransformation &Trans,
                                      DenseMatrix &elmat);

   virtual void AssembleElementMatrix2(const FiniteElement &trial_fe,
                                       const FiniteElement &test_fe,
                                       ElementTransformation &Trans,
                                       DenseMatrix &elmat);

   using BilinearFormIntegrator::AssembleFaceMatrix;
   virtual void AssembleFaceMatrix(const FiniteElement &el1,
                                   const FiniteElement &el2,
                                   FaceElementTransformations &Trans,
                                   DenseMatrix &elmat);

   virtual ~TransposeIntegrator() { if (own_bfi) { delete bfi; } }
};

class LumpedIntegrator : public BilinearFormIntegrator
{
private:
   int own_bfi;
   BilinearFormIntegrator *bfi;

public:
   LumpedIntegrator (BilinearFormIntegrator *_bfi, int _own_bfi = 1)
   { bfi = _bfi; own_bfi = _own_bfi; }

   virtual void AssembleElementMatrix(const FiniteElement &el,
                                      ElementTransformation &Trans,
                                      DenseMatrix &elmat);

   virtual ~LumpedIntegrator() { if (own_bfi) { delete bfi; } }
};

/// Integrator that inverts the matrix assembled by another integrator.
class InverseIntegrator : public BilinearFormIntegrator
{
private:
   int own_integrator;
   BilinearFormIntegrator *integrator;

public:
   InverseIntegrator(BilinearFormIntegrator *integ, int own_integ = 1)
   { integrator = integ; own_integrator = own_integ; }

   virtual void AssembleElementMatrix(const FiniteElement &el,
                                      ElementTransformation &Trans,
                                      DenseMatrix &elmat);

   virtual ~InverseIntegrator() { if (own_integrator) { delete integrator; } }
};

/// Integrator defining a sum of multiple Integrators.
class SumIntegrator : public BilinearFormIntegrator
{
private:
   int own_integrators;
   DenseMatrix elem_mat;
   Array<BilinearFormIntegrator*> integrators;

public:
   SumIntegrator(int own_integs = 1) { own_integrators = own_integs; }

   void AddIntegrator(BilinearFormIntegrator *integ)
   { integrators.Append(integ); }

   virtual void AssembleElementMatrix(const FiniteElement &el,
                                      ElementTransformation &Trans,
                                      DenseMatrix &elmat);

   virtual ~SumIntegrator();
};

/** An abstract class for integrating the product of two scalar basis functions
    with an optional scalar coefficient. */
class MixedScalarIntegrator: public BilinearFormIntegrator
{
public:

   virtual void AssembleElementMatrix2(const FiniteElement &trial_fe,
                                       const FiniteElement &test_fe,
                                       ElementTransformation &Trans,
                                       DenseMatrix &elmat);

   /// Support for use in BilinearForm. Can be used only when appropriate.
   virtual void AssembleElementMatrix(const FiniteElement &fe,
                                      ElementTransformation &Trans,
                                      DenseMatrix &elmat)
   { AssembleElementMatrix2(fe, fe, Trans, elmat); }

protected:
   /// This parameter can be set by derived methods to enable single shape
   /// evaluation in case CalcTestShape() and CalcTrialShape() return the same
   /// result if given the same FiniteElement. The default is false.
   bool same_calc_shape;

   MixedScalarIntegrator() : same_calc_shape(false), Q(NULL) {}
   MixedScalarIntegrator(Coefficient &q) : same_calc_shape(false), Q(&q) {}

   inline virtual bool VerifyFiniteElementTypes(
      const FiniteElement & trial_fe,
      const FiniteElement & test_fe) const
   {
      return (trial_fe.GetRangeType() == mfem::FiniteElement::SCALAR &&
              test_fe.GetRangeType()  == mfem::FiniteElement::SCALAR );
   }

   inline virtual const char * FiniteElementTypeFailureMessage() const
   {
      return "MixedScalarIntegrator:  "
             "Trial and test spaces must both be scalar fields.";
   }

   inline virtual int GetIntegrationOrder(const FiniteElement & trial_fe,
                                          const FiniteElement & test_fe,
                                          ElementTransformation &Trans)
   { return trial_fe.GetOrder() + test_fe.GetOrder() + Trans.OrderW(); }


   inline virtual void CalcTestShape(const FiniteElement & test_fe,
                                     ElementTransformation &Trans,
                                     Vector & shape)
   { test_fe.CalcPhysShape(Trans, shape); }

   inline virtual void CalcTrialShape(const FiniteElement & trial_fe,
                                      ElementTransformation &Trans,
                                      Vector & shape)
   { trial_fe.CalcPhysShape(Trans, shape); }

   Coefficient *Q;

private:

#ifndef MFEM_THREAD_SAFE
   Vector test_shape;
   Vector trial_shape;
#endif

};

/** An abstract class for integrating the inner product of two vector basis
    functions with an optional scalar, vector, or matrix coefficient. */
class MixedVectorIntegrator: public BilinearFormIntegrator
{
public:

   virtual void AssembleElementMatrix2(const FiniteElement &trial_fe,
                                       const FiniteElement &test_fe,
                                       ElementTransformation &Trans,
                                       DenseMatrix &elmat);

   /// Support for use in BilinearForm. Can be used only when appropriate.
   virtual void AssembleElementMatrix(const FiniteElement &fe,
                                      ElementTransformation &Trans,
                                      DenseMatrix &elmat)
   { AssembleElementMatrix2(fe, fe, Trans, elmat); }

protected:
   /// This parameter can be set by derived methods to enable single shape
   /// evaluation in case CalcTestShape() and CalcTrialShape() return the same
   /// result if given the same FiniteElement. The default is false.
   bool same_calc_shape;

   MixedVectorIntegrator()
      : same_calc_shape(false), Q(NULL), VQ(NULL), DQ(NULL), MQ(NULL) {}
   MixedVectorIntegrator(Coefficient &q)
      : same_calc_shape(false), Q(&q), VQ(NULL), DQ(NULL), MQ(NULL) {}
   MixedVectorIntegrator(VectorCoefficient &dq, bool diag = true)
      : same_calc_shape(false), Q(NULL), VQ(diag?NULL:&dq), DQ(diag?&dq:NULL),
        MQ(NULL) {}
   MixedVectorIntegrator(MatrixCoefficient &mq)
      : same_calc_shape(false), Q(NULL), VQ(NULL), DQ(NULL), MQ(&mq) {}

   inline virtual bool VerifyFiniteElementTypes(
      const FiniteElement & trial_fe,
      const FiniteElement & test_fe) const
   {
      return (trial_fe.GetRangeType() == mfem::FiniteElement::VECTOR &&
              test_fe.GetRangeType()  == mfem::FiniteElement::VECTOR );
   }

   inline virtual const char * FiniteElementTypeFailureMessage() const
   {
      return "MixedVectorIntegrator:  "
             "Trial and test spaces must both be vector fields";
   }

   inline virtual int GetIntegrationOrder(const FiniteElement & trial_fe,
                                          const FiniteElement & test_fe,
                                          ElementTransformation &Trans)
   { return trial_fe.GetOrder() + test_fe.GetOrder() + Trans.OrderW(); }


   inline virtual void CalcTestShape(const FiniteElement & test_fe,
                                     ElementTransformation &Trans,
                                     DenseMatrix & shape)
   { test_fe.CalcVShape(Trans, shape); }

   inline virtual void CalcTrialShape(const FiniteElement & trial_fe,
                                      ElementTransformation &Trans,
                                      DenseMatrix & shape)
   { trial_fe.CalcVShape(Trans, shape); }

   Coefficient *Q;
   VectorCoefficient *VQ;
   VectorCoefficient *DQ;
   MatrixCoefficient *MQ;

private:

#ifndef MFEM_THREAD_SAFE
   Vector V;
   Vector D;
   DenseMatrix M;
   DenseMatrix test_shape;
   DenseMatrix trial_shape;
   DenseMatrix test_shape_tmp;
#endif

};

/** An abstract class for integrating the product of a scalar basis function and
    the inner product of a vector basis function with a vector coefficient. In
    2D the inner product can be replaced with a cross product. */
class MixedScalarVectorIntegrator: public BilinearFormIntegrator
{
public:

   virtual void AssembleElementMatrix2(const FiniteElement &trial_fe,
                                       const FiniteElement &test_fe,
                                       ElementTransformation &Trans,
                                       DenseMatrix &elmat);

protected:

   MixedScalarVectorIntegrator(VectorCoefficient &vq, bool _transpose = false,
                               bool _cross_2d = false)
      : VQ(&vq), transpose(_transpose), cross_2d(_cross_2d) {}

   inline virtual bool VerifyFiniteElementTypes(
      const FiniteElement & trial_fe,
      const FiniteElement & test_fe) const
   {
      return ((transpose &&
               trial_fe.GetRangeType() == mfem::FiniteElement::VECTOR &&
               test_fe.GetRangeType()  == mfem::FiniteElement::SCALAR ) ||
              (!transpose &&
               trial_fe.GetRangeType() == mfem::FiniteElement::SCALAR &&
               test_fe.GetRangeType()  == mfem::FiniteElement::VECTOR )
             );
   }

   inline virtual const char * FiniteElementTypeFailureMessage() const
   {
      if ( transpose )
      {
         return "MixedScalarVectorIntegrator:  "
                "Trial space must be a vector field "
                "and the test space must be a scalar field";
      }
      else
      {
         return "MixedScalarVectorIntegrator:  "
                "Trial space must be a scalar field "
                "and the test space must be a vector field";
      }
   }

   inline virtual int GetIntegrationOrder(const FiniteElement & trial_fe,
                                          const FiniteElement & test_fe,
                                          ElementTransformation &Trans)
   { return trial_fe.GetOrder() + test_fe.GetOrder() + Trans.OrderW(); }


   inline virtual void CalcVShape(const FiniteElement & vector_fe,
                                  ElementTransformation &Trans,
                                  DenseMatrix & shape)
   { vector_fe.CalcVShape(Trans, shape); }

   inline virtual void CalcShape(const FiniteElement & scalar_fe,
                                 ElementTransformation &Trans,
                                 Vector & shape)
   { scalar_fe.CalcPhysShape(Trans, shape); }

   VectorCoefficient *VQ;
   bool transpose;
   bool cross_2d;  // In 2D use a cross product rather than a dot product

private:

#ifndef MFEM_THREAD_SAFE
   Vector V;
   DenseMatrix vshape;
   Vector      shape;
   Vector      vshape_tmp;
#endif

};

/** Class for integrating the bilinear form a(u,v) := (Q u, v) in either 1D, 2D,
    or 3D and where Q is an optional scalar coefficient, u and v are each in H1
    or L2. */
class MixedScalarMassIntegrator : public MixedScalarIntegrator
{
public:
   MixedScalarMassIntegrator() { same_calc_shape = true; }
   MixedScalarMassIntegrator(Coefficient &q)
      : MixedScalarIntegrator(q) { same_calc_shape = true; }
};

/** Class for integrating the bilinear form a(u,v) := (Q u, v) in either 2D, or
    3D and where Q is a vector coefficient, u is in H1 or L2 and v is in H(Curl)
    or H(Div). */
class MixedVectorProductIntegrator : public MixedScalarVectorIntegrator
{
public:
   MixedVectorProductIntegrator(VectorCoefficient &vq)
      : MixedScalarVectorIntegrator(vq) {}
};

/** Class for integrating the bilinear form a(u,v) := (Q D u, v) in 1D where Q
    is an optional scalar coefficient, u is in H1, and v is in L2. */
class MixedScalarDerivativeIntegrator : public MixedScalarIntegrator
{
public:
   MixedScalarDerivativeIntegrator() {}
   MixedScalarDerivativeIntegrator(Coefficient &q)
      : MixedScalarIntegrator(q) {}

protected:
   inline virtual bool VerifyFiniteElementTypes(
      const FiniteElement & trial_fe,
      const FiniteElement & test_fe) const
   {
      return (trial_fe.GetDim() == 1 && test_fe.GetDim() == 1 &&
              trial_fe.GetDerivType() == mfem::FiniteElement::GRAD  &&
              test_fe.GetRangeType()  == mfem::FiniteElement::SCALAR );
   }

   inline virtual const char * FiniteElementTypeFailureMessage() const
   {
      return "MixedScalarDerivativeIntegrator:  "
             "Trial and test spaces must both be scalar fields in 1D "
             "and the trial space must implement CaldDShape.";
   }

   inline virtual void CalcTrialShape(const FiniteElement & trial_fe,
                                      ElementTransformation &Trans,
                                      Vector & shape)
   {
      DenseMatrix dshape(shape.GetData(), shape.Size(), 1);
      trial_fe.CalcPhysDShape(Trans, dshape);
   }
};

/** Class for integrating the bilinear form a(u,v) := -(Q u, D v) in 1D where Q
    is an optional scalar coefficient, u is in L2, and v is in H1. */
class MixedScalarWeakDerivativeIntegrator : public MixedScalarIntegrator
{
public:
   MixedScalarWeakDerivativeIntegrator() {}
   MixedScalarWeakDerivativeIntegrator(Coefficient &q)
      : MixedScalarIntegrator(q) {}

protected:
   inline virtual bool VerifyFiniteElementTypes(
      const FiniteElement & trial_fe,
      const FiniteElement & test_fe) const
   {
      return (trial_fe.GetDim() == 1 && test_fe.GetDim() == 1 &&
              trial_fe.GetRangeType() == mfem::FiniteElement::SCALAR &&
              test_fe.GetDerivType()  == mfem::FiniteElement::GRAD );
   }

   inline virtual const char * FiniteElementTypeFailureMessage() const
   {
      return "MixedScalarWeakDerivativeIntegrator:  "
             "Trial and test spaces must both be scalar fields in 1D "
             "and the test space must implement CalcDShape with "
             "map type \"VALUE\".";
   }

   inline virtual void CalcTestShape(const FiniteElement & test_fe,
                                     ElementTransformation &Trans,
                                     Vector & shape)
   {
      DenseMatrix dshape(shape.GetData(), shape.Size(), 1);
      test_fe.CalcPhysDShape(Trans, dshape);
      shape *= -1.0;
   }
};

/** Class for integrating the bilinear form a(u,v) := (Q div u, v) in either 2D
    or 3D where Q is an optional scalar coefficient, u is in H(Div), and v is a
    scalar field. */
class MixedScalarDivergenceIntegrator : public MixedScalarIntegrator
{
public:
   MixedScalarDivergenceIntegrator() {}
   MixedScalarDivergenceIntegrator(Coefficient &q)
      : MixedScalarIntegrator(q) {}

protected:
   inline virtual bool VerifyFiniteElementTypes(
      const FiniteElement & trial_fe,
      const FiniteElement & test_fe) const
   {
      return (trial_fe.GetDerivType() == mfem::FiniteElement::DIV  &&
              test_fe.GetRangeType()  == mfem::FiniteElement::SCALAR );
   }

   inline virtual const char * FiniteElementTypeFailureMessage() const
   {
      return "MixedScalarDivergenceIntegrator:  "
             "Trial must be H(Div) and the test space must be a "
             "scalar field";
   }

   inline virtual int GetIntegrationOrder(const FiniteElement & trial_fe,
                                          const FiniteElement & test_fe,
                                          ElementTransformation &Trans)
   { return trial_fe.GetOrder() + test_fe.GetOrder() + Trans.OrderW() - 1; }

   inline virtual void CalcTrialShape(const FiniteElement & trial_fe,
                                      ElementTransformation &Trans,
                                      Vector & shape)
   { trial_fe.CalcPhysDivShape(Trans, shape); }
};

/** Class for integrating the bilinear form a(u,v) := (V div u, v) in either 2D
    or 3D where V is a vector coefficient, u is in H(Div), and v is a vector
    field. */
class MixedVectorDivergenceIntegrator : public MixedScalarVectorIntegrator
{
public:
   MixedVectorDivergenceIntegrator(VectorCoefficient &vq)
      : MixedScalarVectorIntegrator(vq) {}

protected:
   inline virtual bool VerifyFiniteElementTypes(
      const FiniteElement & trial_fe,
      const FiniteElement & test_fe) const
   {
      return (trial_fe.GetDerivType() == mfem::FiniteElement::DIV  &&
              test_fe.GetRangeType()  == mfem::FiniteElement::VECTOR );
   }

   inline virtual const char * FiniteElementTypeFailureMessage() const
   {
      return "MixedVectorDivergenceIntegrator:  "
             "Trial must be H(Div) and the test space must be a "
             "vector field";
   }

   inline virtual int GetIntegrationOrder(const FiniteElement & trial_fe,
                                          const FiniteElement & test_fe,
                                          ElementTransformation &Trans)
   { return trial_fe.GetOrder() + test_fe.GetOrder() + Trans.OrderW() - 1; }

   inline virtual void CalcShape(const FiniteElement & scalar_fe,
                                 ElementTransformation &Trans,
                                 Vector & shape)
   { scalar_fe.CalcPhysDivShape(Trans, shape); }
};

/** Class for integrating the bilinear form a(u,v) := -(Q u, div v) in either 2D
    or 3D where Q is an optional scalar coefficient, u is in L2 or H1, and v is
    in H(Div). */
class MixedScalarWeakGradientIntegrator : public MixedScalarIntegrator
{
public:
   MixedScalarWeakGradientIntegrator() {}
   MixedScalarWeakGradientIntegrator(Coefficient &q)
      : MixedScalarIntegrator(q) {}

protected:
   inline virtual bool VerifyFiniteElementTypes(
      const FiniteElement & trial_fe,
      const FiniteElement & test_fe) const
   {
      return (trial_fe.GetRangeType() == mfem::FiniteElement::SCALAR &&
              test_fe.GetDerivType()  == mfem::FiniteElement::DIV );
   }

   inline virtual const char * FiniteElementTypeFailureMessage() const
   {
      return "MixedScalarWeakGradientIntegrator:  "
             "Trial space must be a scalar field "
             "and the test space must be H(Div)";
   }

   virtual void CalcTestShape(const FiniteElement & test_fe,
                              ElementTransformation &Trans,
                              Vector & shape)
   {
      test_fe.CalcPhysDivShape(Trans, shape);
      shape *= -1.0;
   }
};

/** Class for integrating the bilinear form a(u,v) := (Q curl u, v) in 2D where
    Q is an optional scalar coefficient, u is in H(Curl), and v is in L2 or
    H1. */
class MixedScalarCurlIntegrator : public MixedScalarIntegrator
{
public:
   MixedScalarCurlIntegrator() {}
   MixedScalarCurlIntegrator(Coefficient &q)
      : MixedScalarIntegrator(q) {}

protected:
   inline virtual bool VerifyFiniteElementTypes(
      const FiniteElement & trial_fe,
      const FiniteElement & test_fe) const
   {
      return (trial_fe.GetDim() == 2 && test_fe.GetDim() == 2 &&
              trial_fe.GetDerivType() == mfem::FiniteElement::CURL  &&
              test_fe.GetRangeType()  == mfem::FiniteElement::SCALAR );
   }

   inline virtual const char * FiniteElementTypeFailureMessage() const
   {
      return "MixedScalarCurlIntegrator:  "
             "Trial must be H(Curl) and the test space must be a "
             "scalar field";
   }

   inline virtual int GetIntegrationOrder(const FiniteElement & trial_fe,
                                          const FiniteElement & test_fe,
                                          ElementTransformation &Trans)
   { return trial_fe.GetOrder() + test_fe.GetOrder() + Trans.OrderW() - 1; }

   inline virtual void CalcTrialShape(const FiniteElement & trial_fe,
                                      ElementTransformation &Trans,
                                      Vector & shape)
   {
      DenseMatrix dshape(shape.GetData(), shape.Size(), 1);
      trial_fe.CalcPhysCurlShape(Trans, dshape);
   }
};

/** Class for integrating the bilinear form a(u,v) := (Q u, curl v) in 2D where
    Q is an optional scalar coefficient, u is in L2 or H1, and v is in
    H(Curl). */
class MixedScalarWeakCurlIntegrator : public MixedScalarIntegrator
{
public:
   MixedScalarWeakCurlIntegrator() {}
   MixedScalarWeakCurlIntegrator(Coefficient &q)
      : MixedScalarIntegrator(q) {}

protected:
   inline virtual bool VerifyFiniteElementTypes(
      const FiniteElement & trial_fe,
      const FiniteElement & test_fe) const
   {
      return (trial_fe.GetDim() == 2 && test_fe.GetDim() == 2 &&
              trial_fe.GetRangeType() == mfem::FiniteElement::SCALAR &&
              test_fe.GetDerivType()  == mfem::FiniteElement::CURL );
   }

   inline virtual const char * FiniteElementTypeFailureMessage() const
   {
      return "MixedScalarWeakCurlIntegrator:  "
             "Trial space must be a scalar field "
             "and the test space must be H(Curl)";
   }

   inline virtual void CalcTestShape(const FiniteElement & test_fe,
                                     ElementTransformation &Trans,
                                     Vector & shape)
   {
      DenseMatrix dshape(shape.GetData(), shape.Size(), 1);
      test_fe.CalcPhysCurlShape(Trans, dshape);
   }
};

/** Class for integrating the bilinear form a(u,v) := (Q u, v) in either 2D or
    3D and where Q is an optional coefficient (of type scalar, matrix, or
    diagonal matrix) u and v are each in H(Curl) or H(Div). */
class MixedVectorMassIntegrator : public MixedVectorIntegrator
{
public:
   MixedVectorMassIntegrator() { same_calc_shape = true; }
   MixedVectorMassIntegrator(Coefficient &q)
      : MixedVectorIntegrator(q) { same_calc_shape = true; }
   MixedVectorMassIntegrator(VectorCoefficient &dq)
      : MixedVectorIntegrator(dq, true) { same_calc_shape = true; }
   MixedVectorMassIntegrator(MatrixCoefficient &mq)
      : MixedVectorIntegrator(mq) { same_calc_shape = true; }
};

/** Class for integrating the bilinear form a(u,v) := (V x u, v) in 3D and where
    V is a vector coefficient u and v are each in H(Curl) or H(Div). */
class MixedCrossProductIntegrator : public MixedVectorIntegrator
{
public:
   MixedCrossProductIntegrator(VectorCoefficient &vq)
      : MixedVectorIntegrator(vq, false) { same_calc_shape = true; }
};

/** Class for integrating the bilinear form a(u,v) := (V . u, v) in 2D or 3D and
    where V is a vector coefficient u is in H(Curl) or H(Div) and v is in H1 or
    L2. */
class MixedDotProductIntegrator : public MixedScalarVectorIntegrator
{
public:
   MixedDotProductIntegrator(VectorCoefficient &vq)
      : MixedScalarVectorIntegrator(vq, true) {}

   inline virtual bool VerifyFiniteElementTypes(
      const FiniteElement & trial_fe,
      const FiniteElement & test_fe) const
   {
      return (trial_fe.GetRangeType() == mfem::FiniteElement::VECTOR &&
              test_fe.GetRangeType()  == mfem::FiniteElement::SCALAR );
   }

   inline virtual const char * FiniteElementTypeFailureMessage() const
   {
      return "MixedDotProductIntegrator:  "
             "Trial space must be a vector field "
             "and the test space must be a scalar field";
   }
};

/** Class for integrating the bilinear form a(u,v) := (-V . u, Div v) in 2D or
    3D and where V is a vector coefficient u is in H(Curl) or H(Div) and v is in
    RT. */
class MixedWeakGradDotIntegrator : public MixedScalarVectorIntegrator
{
public:
   MixedWeakGradDotIntegrator(VectorCoefficient &vq)
      : MixedScalarVectorIntegrator(vq, true) {}

   inline virtual bool VerifyFiniteElementTypes(
      const FiniteElement & trial_fe,
      const FiniteElement & test_fe) const
   {
      return (trial_fe.GetRangeType() == mfem::FiniteElement::VECTOR &&
              test_fe.GetRangeType()  == mfem::FiniteElement::VECTOR &&
              test_fe.GetDerivType()  == mfem::FiniteElement::DIV );
   }

   inline virtual const char * FiniteElementTypeFailureMessage() const
   {
      return "MixedWeakGradDotIntegrator:  "
             "Trial space must be a vector field "
             "and the test space must be a vector field with a divergence";
   }

   inline virtual void CalcShape(const FiniteElement & scalar_fe,
                                 ElementTransformation &Trans,
                                 Vector & shape)
   { scalar_fe.CalcPhysDivShape(Trans, shape); shape *= -1.0; }
};

/** Class for integrating the bilinear form a(u,v) := (V x u, Grad v) in 3D and
    where V is a vector coefficient u is in H(Curl) or H(Div) and v is in H1. */
class MixedWeakDivCrossIntegrator : public MixedVectorIntegrator
{
public:
   MixedWeakDivCrossIntegrator(VectorCoefficient &vq)
      : MixedVectorIntegrator(vq, false) {}

   inline virtual bool VerifyFiniteElementTypes(
      const FiniteElement & trial_fe,
      const FiniteElement & test_fe) const
   {
      return (trial_fe.GetDim() == 3 && test_fe.GetDim() == 3 &&
              trial_fe.GetRangeType() == mfem::FiniteElement::VECTOR &&
              test_fe.GetRangeType()  == mfem::FiniteElement::SCALAR &&
              test_fe.GetDerivType()  == mfem::FiniteElement::GRAD );
   }

   inline virtual const char * FiniteElementTypeFailureMessage() const
   {
      return "MixedWeakDivCrossIntegrator:  "
             "Trial space must be a vector field in 3D "
             "and the test space must be a scalar field with a gradient";
   }

   inline virtual void CalcTestShape(const FiniteElement & test_fe,
                                     ElementTransformation &Trans,
                                     DenseMatrix & shape)
   { test_fe.CalcPhysDShape(Trans, shape); shape *= -1.0; }
};

/** Class for integrating the bilinear form a(u,v) := (Q Grad u, Grad v) in 3D
    or in 2D and where Q is a scalar or matrix coefficient u and v are both in
    H1. */
class MixedGradGradIntegrator : public MixedVectorIntegrator
{
public:
   MixedGradGradIntegrator() { same_calc_shape = true; }
   MixedGradGradIntegrator(Coefficient &q)
      : MixedVectorIntegrator(q) { same_calc_shape = true; }
   MixedGradGradIntegrator(VectorCoefficient &dq)
      : MixedVectorIntegrator(dq, true) { same_calc_shape = true; }
   MixedGradGradIntegrator(MatrixCoefficient &mq)
      : MixedVectorIntegrator(mq) { same_calc_shape = true; }

   inline virtual bool VerifyFiniteElementTypes(
      const FiniteElement & trial_fe,
      const FiniteElement & test_fe) const
   {
      return (trial_fe.GetRangeType() == mfem::FiniteElement::SCALAR &&
              trial_fe.GetDerivType() == mfem::FiniteElement::GRAD &&
              test_fe.GetRangeType()  == mfem::FiniteElement::SCALAR &&
              test_fe.GetDerivType()  == mfem::FiniteElement::GRAD );
   }

   inline virtual const char * FiniteElementTypeFailureMessage() const
   {
      return "MixedGradGradIntegrator:  "
             "Trial and test spaces must both be scalar fields "
             "with a gradient operator.";
   }

   inline virtual int GetIntegrationOrder(const FiniteElement & trial_fe,
                                          const FiniteElement & test_fe,
                                          ElementTransformation &Trans)
   {
      // Same as DiffusionIntegrator
      return test_fe.Space() == FunctionSpace::Pk ?
             trial_fe.GetOrder() + test_fe.GetOrder() - 2 :
             trial_fe.GetOrder() + test_fe.GetOrder() + test_fe.GetDim() - 1;
   }

   inline virtual void CalcTrialShape(const FiniteElement & trial_fe,
                                      ElementTransformation &Trans,
                                      DenseMatrix & shape)
   { trial_fe.CalcPhysDShape(Trans, shape); }

   inline virtual void CalcTestShape(const FiniteElement & test_fe,
                                     ElementTransformation &Trans,
                                     DenseMatrix & shape)
   { test_fe.CalcPhysDShape(Trans, shape); }
};

/** Class for integrating the bilinear form a(u,v) := (V x Grad u, Grad v) in 3D
    or in 2D and where V is a vector coefficient u and v are both in H1. */
class MixedCrossGradGradIntegrator : public MixedVectorIntegrator
{
public:
   MixedCrossGradGradIntegrator(VectorCoefficient &vq)
      : MixedVectorIntegrator(vq, false) { same_calc_shape = true; }

   inline virtual bool VerifyFiniteElementTypes(
      const FiniteElement & trial_fe,
      const FiniteElement & test_fe) const
   {
      return (trial_fe.GetRangeType() == mfem::FiniteElement::SCALAR &&
              trial_fe.GetDerivType() == mfem::FiniteElement::GRAD &&
              test_fe.GetRangeType()  == mfem::FiniteElement::SCALAR &&
              test_fe.GetDerivType()  == mfem::FiniteElement::GRAD );
   }

   inline virtual const char * FiniteElementTypeFailureMessage() const
   {
      return "MixedCrossGradGradIntegrator:  "
             "Trial and test spaces must both be scalar fields "
             "with a gradient operator.";
   }

   inline virtual void CalcTrialShape(const FiniteElement & trial_fe,
                                      ElementTransformation &Trans,
                                      DenseMatrix & shape)
   { trial_fe.CalcPhysDShape(Trans, shape); }

   inline virtual void CalcTestShape(const FiniteElement & test_fe,
                                     ElementTransformation &Trans,
                                     DenseMatrix & shape)
   { test_fe.CalcPhysDShape(Trans, shape); }
};

/** Class for integrating the bilinear form a(u,v) := (Q Curl u, Curl v) in 3D
    and where Q is a scalar or matrix coefficient u and v are both in
    H(Curl). */
class MixedCurlCurlIntegrator : public MixedVectorIntegrator
{
public:
   MixedCurlCurlIntegrator() { same_calc_shape = true; }
   MixedCurlCurlIntegrator(Coefficient &q)
      : MixedVectorIntegrator(q) { same_calc_shape = true; }
   MixedCurlCurlIntegrator(VectorCoefficient &dq)
      : MixedVectorIntegrator(dq, true) { same_calc_shape = true; }
   MixedCurlCurlIntegrator(MatrixCoefficient &mq)
      : MixedVectorIntegrator(mq) { same_calc_shape = true; }

   inline virtual bool VerifyFiniteElementTypes(
      const FiniteElement & trial_fe,
      const FiniteElement & test_fe) const
   {
      return (trial_fe.GetDim() == 3 && test_fe.GetDim() == 3 &&
              trial_fe.GetRangeType() == mfem::FiniteElement::VECTOR &&
              trial_fe.GetDerivType() == mfem::FiniteElement::CURL &&
              test_fe.GetRangeType()  == mfem::FiniteElement::VECTOR &&
              test_fe.GetDerivType()  == mfem::FiniteElement::CURL );
   }

   inline virtual const char * FiniteElementTypeFailureMessage() const
   {
      return "MixedCurlCurlIntegrator"
             "Trial and test spaces must both be vector fields in 3D "
             "with a curl.";
   }

   inline virtual void CalcTrialShape(const FiniteElement & trial_fe,
                                      ElementTransformation &Trans,
                                      DenseMatrix & shape)
   { trial_fe.CalcPhysCurlShape(Trans, shape); }

   inline virtual void CalcTestShape(const FiniteElement & test_fe,
                                     ElementTransformation &Trans,
                                     DenseMatrix & shape)
   { test_fe.CalcPhysCurlShape(Trans, shape); }
};

/** Class for integrating the bilinear form a(u,v) := (V x Curl u, Curl v) in 3D
    and where V is a vector coefficient u and v are both in H(Curl). */
class MixedCrossCurlCurlIntegrator : public MixedVectorIntegrator
{
public:
   MixedCrossCurlCurlIntegrator(VectorCoefficient &vq)
      : MixedVectorIntegrator(vq, false) { same_calc_shape = true; }

   inline virtual bool VerifyFiniteElementTypes(
      const FiniteElement & trial_fe,
      const FiniteElement & test_fe) const
   {
      return (trial_fe.GetDim() == 3 && test_fe.GetDim() == 3 &&
              trial_fe.GetRangeType() == mfem::FiniteElement::VECTOR &&
              trial_fe.GetDerivType() == mfem::FiniteElement::CURL &&
              test_fe.GetRangeType()  == mfem::FiniteElement::VECTOR &&
              test_fe.GetDerivType()  == mfem::FiniteElement::CURL );
   }

   inline virtual const char * FiniteElementTypeFailureMessage() const
   {
      return "MixedCrossCurlCurlIntegrator:  "
             "Trial and test spaces must both be vector fields in 3D "
             "with a curl.";
   }

   inline virtual void CalcTrialShape(const FiniteElement & trial_fe,
                                      ElementTransformation &Trans,
                                      DenseMatrix & shape)
   { trial_fe.CalcPhysCurlShape(Trans, shape); }

   inline virtual void CalcTestShape(const FiniteElement & test_fe,
                                     ElementTransformation &Trans,
                                     DenseMatrix & shape)
   { test_fe.CalcPhysCurlShape(Trans, shape); }
};

/** Class for integrating the bilinear form a(u,v) := (V x Curl u, Grad v) in 3D
    and where V is a vector coefficient u is in H(Curl) and v is in H1. */
class MixedCrossCurlGradIntegrator : public MixedVectorIntegrator
{
public:
   MixedCrossCurlGradIntegrator(VectorCoefficient &vq)
      : MixedVectorIntegrator(vq, false) {}

   inline virtual bool VerifyFiniteElementTypes(
      const FiniteElement & trial_fe,
      const FiniteElement & test_fe) const
   {
      return (trial_fe.GetDim() == 3 && test_fe.GetDim() == 3 &&
              trial_fe.GetRangeType() == mfem::FiniteElement::VECTOR &&
              trial_fe.GetDerivType() == mfem::FiniteElement::CURL &&
              test_fe.GetRangeType()  == mfem::FiniteElement::SCALAR &&
              test_fe.GetDerivType()  == mfem::FiniteElement::GRAD );
   }

   inline virtual const char * FiniteElementTypeFailureMessage() const
   {
      return "MixedCrossCurlGradIntegrator"
             "Trial space must be a vector field in 3D with a curl"
             "and the test space must be a scalar field with a gradient";
   }

   inline virtual void CalcTrialShape(const FiniteElement & trial_fe,
                                      ElementTransformation &Trans,
                                      DenseMatrix & shape)
   { trial_fe.CalcPhysCurlShape(Trans, shape); }

   inline virtual void CalcTestShape(const FiniteElement & test_fe,
                                     ElementTransformation &Trans,
                                     DenseMatrix & shape)
   { test_fe.CalcPhysDShape(Trans, shape); }
};

/** Class for integrating the bilinear form a(u,v) := (V x Grad u, Curl v) in 3D
    and where V is a scalar coefficient u is in H1 and v is in H(Curl). */
class MixedCrossGradCurlIntegrator : public MixedVectorIntegrator
{
public:
   MixedCrossGradCurlIntegrator(VectorCoefficient &vq)
      : MixedVectorIntegrator(vq, false) {}

   inline virtual bool VerifyFiniteElementTypes(
      const FiniteElement & trial_fe,
      const FiniteElement & test_fe) const
   {
      return (trial_fe.GetDim() == 3 && test_fe.GetDim() == 3 &&
              trial_fe.GetRangeType()  == mfem::FiniteElement::SCALAR &&
              trial_fe.GetDerivType()  == mfem::FiniteElement::GRAD &&
              test_fe.GetRangeType() == mfem::FiniteElement::VECTOR &&
              test_fe.GetDerivType() == mfem::FiniteElement::CURL );
   }

   inline virtual const char * FiniteElementTypeFailureMessage() const
   {
      return "MixedCrossGradCurlIntegrator"
             "Trial space must be a scalar field in 3D with a gradient"
             "and the test space must be a vector field with a curl";
   }

   inline virtual void CalcTrialShape(const FiniteElement & trial_fe,
                                      ElementTransformation &Trans,
                                      DenseMatrix & shape)
   { trial_fe.CalcPhysDShape(Trans, shape); }

   inline virtual void CalcTestShape(const FiniteElement & test_fe,
                                     ElementTransformation &Trans,
                                     DenseMatrix & shape)
   { test_fe.CalcPhysCurlShape(Trans, shape); }
};

/** Class for integrating the bilinear form a(u,v) := (V x u, Curl v) in 3D and
    where V is a vector coefficient u is in H(Curl) or H(Div) and v is in
    H(Curl). */
class MixedWeakCurlCrossIntegrator : public MixedVectorIntegrator
{
public:
   MixedWeakCurlCrossIntegrator(VectorCoefficient &vq)
      : MixedVectorIntegrator(vq, false) {}

   inline virtual bool VerifyFiniteElementTypes(
      const FiniteElement & trial_fe,
      const FiniteElement & test_fe) const
   {
      return (trial_fe.GetDim() == 3 && test_fe.GetDim() == 3 &&
              trial_fe.GetRangeType() == mfem::FiniteElement::VECTOR &&
              test_fe.GetRangeType()  == mfem::FiniteElement::VECTOR &&
              test_fe.GetDerivType()  == mfem::FiniteElement::CURL );
   }

   inline virtual const char * FiniteElementTypeFailureMessage() const
   {
      return "MixedWeakCurlCrossIntegrator:  "
             "Trial space must be a vector field in 3D "
             "and the test space must be a vector field with a curl";
   }

   inline virtual void CalcTestShape(const FiniteElement & test_fe,
                                     ElementTransformation &Trans,
                                     DenseMatrix & shape)
   { test_fe.CalcPhysCurlShape(Trans, shape); }
};

/** Class for integrating the bilinear form a(u,v) := (V x u, Curl v) in 2D and
    where V is a vector coefficient u is in H(Curl) or H(Div) and v is in
    H(Curl). */
class MixedScalarWeakCurlCrossIntegrator : public MixedScalarVectorIntegrator
{
public:
   MixedScalarWeakCurlCrossIntegrator(VectorCoefficient &vq)
      : MixedScalarVectorIntegrator(vq, true, true) {}

   inline virtual bool VerifyFiniteElementTypes(
      const FiniteElement & trial_fe,
      const FiniteElement & test_fe) const
   {
      return (trial_fe.GetDim() == 2 && test_fe.GetDim() == 2 &&
              trial_fe.GetRangeType() == mfem::FiniteElement::VECTOR &&
              test_fe.GetRangeType()  == mfem::FiniteElement::VECTOR &&
              test_fe.GetDerivType()  == mfem::FiniteElement::CURL );
   }

   inline virtual const char * FiniteElementTypeFailureMessage() const
   {
      return "MixedScalarWeakCurlCrossIntegrator:  "
             "Trial space must be a vector field in 2D "
             "and the test space must be a vector field with a curl";
   }

   inline virtual void CalcShape(const FiniteElement & scalar_fe,
                                 ElementTransformation &Trans,
                                 Vector & shape)
   {
      DenseMatrix dshape(shape.GetData(), shape.Size(), 1);
      scalar_fe.CalcPhysCurlShape(Trans, dshape);
   }
};

/** Class for integrating the bilinear form a(u,v) := (V x Grad u, v) in 3D or
    in 2D and where V is a vector coefficient u is in H1 and v is in H(Curl) or
    H(Div). */
class MixedCrossGradIntegrator : public MixedVectorIntegrator
{
public:
   MixedCrossGradIntegrator(VectorCoefficient &vq)
      : MixedVectorIntegrator(vq, false) {}

   inline virtual bool VerifyFiniteElementTypes(
      const FiniteElement & trial_fe,
      const FiniteElement & test_fe) const
   {
      return (trial_fe.GetDim() == 3 && test_fe.GetDim() == 3 &&
              trial_fe.GetRangeType() == mfem::FiniteElement::SCALAR &&
              trial_fe.GetDerivType() == mfem::FiniteElement::GRAD &&
              test_fe.GetRangeType()  == mfem::FiniteElement::VECTOR );
   }

   inline virtual const char * FiniteElementTypeFailureMessage() const
   {
      return "MixedCrossGradIntegrator:  "
             "Trial space must be a scalar field with a gradient operator"
             " and the test space must be a vector field both in 3D.";
   }

   inline virtual void CalcTrialShape(const FiniteElement & trial_fe,
                                      ElementTransformation &Trans,
                                      DenseMatrix & shape)
   { trial_fe.CalcPhysDShape(Trans, shape); }

   inline virtual void CalcTestShape(const FiniteElement & test_fe,
                                     ElementTransformation &Trans,
                                     DenseMatrix & shape)
   { test_fe.CalcVShape(Trans, shape); }
};

/** Class for integrating the bilinear form a(u,v) := (V x Curl u, v) in 3D and
    where V is a vector coefficient u is in H(Curl) and v is in H(Curl) or
    H(Div). */
class MixedCrossCurlIntegrator : public MixedVectorIntegrator
{
public:
   MixedCrossCurlIntegrator(VectorCoefficient &vq)
      : MixedVectorIntegrator(vq, false) {}

   inline virtual bool VerifyFiniteElementTypes(
      const FiniteElement & trial_fe,
      const FiniteElement & test_fe) const
   {
      return (trial_fe.GetDim() == 3 && test_fe.GetDim() == 3 &&
              trial_fe.GetRangeType() == mfem::FiniteElement::VECTOR &&
              trial_fe.GetDerivType() == mfem::FiniteElement::CURL   &&
              test_fe.GetRangeType()  == mfem::FiniteElement::VECTOR );
   }

   inline virtual const char * FiniteElementTypeFailureMessage() const
   {
      return "MixedCrossCurlIntegrator:  "
             "Trial space must be a vector field in 3D with a curl "
             "and the test space must be a vector field";
   }

   inline virtual void CalcTrialShape(const FiniteElement & trial_fe,
                                      ElementTransformation &Trans,
                                      DenseMatrix & shape)
   { trial_fe.CalcPhysCurlShape(Trans, shape); }
};

/** Class for integrating the bilinear form a(u,v) := (V x Curl u, v) in 2D and
    where V is a vector coefficient u is in H(Curl) and v is in H(Curl) or
    H(Div). */
class MixedScalarCrossCurlIntegrator : public MixedScalarVectorIntegrator
{
public:
   MixedScalarCrossCurlIntegrator(VectorCoefficient &vq)
      : MixedScalarVectorIntegrator(vq, false, true) {}

   inline virtual bool VerifyFiniteElementTypes(
      const FiniteElement & trial_fe,
      const FiniteElement & test_fe) const
   {
      return (trial_fe.GetDim() == 2 && test_fe.GetDim() == 2 &&
              trial_fe.GetRangeType() == mfem::FiniteElement::VECTOR &&
              trial_fe.GetDerivType() == mfem::FiniteElement::CURL   &&
              test_fe.GetRangeType()  == mfem::FiniteElement::VECTOR );
   }

   inline virtual const char * FiniteElementTypeFailureMessage() const
   {
      return "MixedCrossCurlIntegrator:  "
             "Trial space must be a vector field in 2D with a curl "
             "and the test space must be a vector field";
   }

   inline virtual void CalcShape(const FiniteElement & scalar_fe,
                                 ElementTransformation &Trans,
                                 Vector & shape)
   {
      DenseMatrix dshape(shape.GetData(), shape.Size(), 1);
      scalar_fe.CalcPhysCurlShape(Trans, dshape); shape *= -1.0;
   }
};

/** Class for integrating the bilinear form a(u,v) := (V x Grad u, v) in 2D and
    where V is a vector coefficient u is in H1 and v is in H1 or L2. */
class MixedScalarCrossGradIntegrator : public MixedScalarVectorIntegrator
{
public:
   MixedScalarCrossGradIntegrator(VectorCoefficient &vq)
      : MixedScalarVectorIntegrator(vq, true, true) {}

   inline virtual bool VerifyFiniteElementTypes(
      const FiniteElement & trial_fe,
      const FiniteElement & test_fe) const
   {
      return (trial_fe.GetDim() == 2 && test_fe.GetDim() == 2 &&
              trial_fe.GetRangeType() == mfem::FiniteElement::SCALAR &&
              trial_fe.GetDerivType() == mfem::FiniteElement::GRAD   &&
              test_fe.GetRangeType()  == mfem::FiniteElement::SCALAR );
   }

   inline virtual const char * FiniteElementTypeFailureMessage() const
   {
      return "MixedScalarCrossGradIntegrator:  "
             "Trial space must be a scalar field in 2D with a gradient "
             "and the test space must be a scalar field";
   }

   inline virtual void CalcVShape(const FiniteElement & vector_fe,
                                  ElementTransformation &Trans,
                                  DenseMatrix & shape)
   { vector_fe.CalcPhysDShape(Trans, shape); }
};

/** Class for integrating the bilinear form a(u,v) := (V x u, v) in 2D and where
    V is a vector coefficient u is in ND or RT and v is in H1 or L2. */
class MixedScalarCrossProductIntegrator : public MixedScalarVectorIntegrator
{
public:
   MixedScalarCrossProductIntegrator(VectorCoefficient &vq)
      : MixedScalarVectorIntegrator(vq, true, true) {}

   inline virtual bool VerifyFiniteElementTypes(
      const FiniteElement & trial_fe,
      const FiniteElement & test_fe) const
   {
      return (trial_fe.GetDim() == 2 && test_fe.GetDim() == 2 &&
              trial_fe.GetRangeType() == mfem::FiniteElement::VECTOR &&
              test_fe.GetRangeType()  == mfem::FiniteElement::SCALAR );
   }

   inline virtual const char * FiniteElementTypeFailureMessage() const
   {
      return "MixedScalarCrossProductIntegrator:  "
             "Trial space must be a vector field in 2D "
             "and the test space must be a scalar field";
   }
};

/** Class for integrating the bilinear form a(u,v) := (V x z u, v) in 2D and
    where V is a vector coefficient u is in H1 or L2 and v is in ND or RT. */
class MixedScalarWeakCrossProductIntegrator : public MixedScalarVectorIntegrator
{
public:
   MixedScalarWeakCrossProductIntegrator(VectorCoefficient &vq)
      : MixedScalarVectorIntegrator(vq, false, true) {}

   inline virtual bool VerifyFiniteElementTypes(
      const FiniteElement & trial_fe,
      const FiniteElement & test_fe) const
   {
      return (trial_fe.GetDim() == 2 && test_fe.GetDim() == 2 &&
              trial_fe.GetRangeType() == mfem::FiniteElement::SCALAR &&
              test_fe.GetRangeType()  == mfem::FiniteElement::VECTOR );
   }

   inline virtual const char * FiniteElementTypeFailureMessage() const
   {
      return "MixedScalarWeakCrossProductIntegrator:  "
             "Trial space must be a scalar field in 2D "
             "and the test space must be a vector field";
   }

   inline virtual void CalcShape(const FiniteElement & scalar_fe,
                                 ElementTransformation &Trans,
                                 Vector & shape)
   { scalar_fe.CalcPhysShape(Trans, shape); shape *= -1.0; }
};

/** Class for integrating the bilinear form a(u,v) := (V . Grad u, v) in 2D or
    3D and where V is a vector coefficient, u is in H1 and v is in H1 or L2. */
class MixedDirectionalDerivativeIntegrator : public MixedScalarVectorIntegrator
{
public:
   MixedDirectionalDerivativeIntegrator(VectorCoefficient &vq)
      : MixedScalarVectorIntegrator(vq, true) {}

   inline virtual bool VerifyFiniteElementTypes(
      const FiniteElement & trial_fe,
      const FiniteElement & test_fe) const
   {
      return (trial_fe.GetRangeType() == mfem::FiniteElement::SCALAR &&
              trial_fe.GetDerivType() == mfem::FiniteElement::GRAD   &&
              test_fe.GetRangeType()  == mfem::FiniteElement::SCALAR );
   }

   inline virtual const char * FiniteElementTypeFailureMessage() const
   {
      return "MixedDirectionalDerivativeIntegrator:  "
             "Trial space must be a scalar field with a gradient "
             "and the test space must be a scalar field";
   }

   inline virtual void CalcVShape(const FiniteElement & vector_fe,
                                  ElementTransformation &Trans,
                                  DenseMatrix & shape)
   { vector_fe.CalcPhysDShape(Trans, shape); }
};

/** Class for integrating the bilinear form a(u,v) := (-V . Grad u, Div v) in 2D
    or 3D and where V is a vector coefficient, u is in H1 and v is in RT. */
class MixedGradDivIntegrator : public MixedScalarVectorIntegrator
{
public:
   MixedGradDivIntegrator(VectorCoefficient &vq)
      : MixedScalarVectorIntegrator(vq, true) {}

   inline virtual bool VerifyFiniteElementTypes(
      const FiniteElement & trial_fe,
      const FiniteElement & test_fe) const
   {
      return (trial_fe.GetRangeType() == mfem::FiniteElement::SCALAR &&
              trial_fe.GetDerivType() == mfem::FiniteElement::GRAD   &&
              test_fe.GetRangeType()  == mfem::FiniteElement::VECTOR &&
              test_fe.GetDerivType()  == mfem::FiniteElement::DIV   );
   }

   inline virtual const char * FiniteElementTypeFailureMessage() const
   {
      return "MixedGradDivIntegrator:  "
             "Trial space must be a scalar field with a gradient"
             "and the test space must be a vector field with a divergence";
   }

   inline virtual void CalcVShape(const FiniteElement & vector_fe,
                                  ElementTransformation &Trans,
                                  DenseMatrix & shape)
   { vector_fe.CalcPhysDShape(Trans, shape); shape *= -1.0; }

   inline virtual void CalcShape(const FiniteElement & scalar_fe,
                                 ElementTransformation &Trans,
                                 Vector & shape)
   { scalar_fe.CalcPhysDivShape(Trans, shape); }
};

/** Class for integrating the bilinear form a(u,v) := (-V Div u, Grad v) in 2D
    or 3D and where V is a vector coefficient, u is in RT and v is in H1. */
class MixedDivGradIntegrator : public MixedScalarVectorIntegrator
{
public:
   MixedDivGradIntegrator(VectorCoefficient &vq)
      : MixedScalarVectorIntegrator(vq, false) {}

   inline virtual bool VerifyFiniteElementTypes(
      const FiniteElement & trial_fe,
      const FiniteElement & test_fe) const
   {
      return (trial_fe.GetRangeType() == mfem::FiniteElement::VECTOR &&
              trial_fe.GetDerivType() == mfem::FiniteElement::DIV    &&
              test_fe.GetRangeType()  == mfem::FiniteElement::SCALAR &&
              test_fe.GetDerivType()  == mfem::FiniteElement::GRAD
             );
   }

   inline virtual const char * FiniteElementTypeFailureMessage() const
   {
      return "MixedDivGradIntegrator:  "
             "Trial space must be a vector field with a divergence"
             "and the test space must be a scalar field with a gradient";
   }

   inline virtual void CalcVShape(const FiniteElement & vector_fe,
                                  ElementTransformation &Trans,
                                  DenseMatrix & shape)
   { vector_fe.CalcPhysDShape(Trans, shape); shape *= -1.0; }

   inline virtual void CalcShape(const FiniteElement & scalar_fe,
                                 ElementTransformation &Trans,
                                 Vector & shape)
   { scalar_fe.CalcPhysDivShape(Trans, shape); }
};

/** Class for integrating the bilinear form a(u,v) := (-V u, Grad v) in 2D or 3D
    and where V is a vector coefficient, u is in H1 and v is in H1. */
class MixedScalarWeakDivergenceIntegrator : public MixedScalarVectorIntegrator
{
public:
   MixedScalarWeakDivergenceIntegrator(VectorCoefficient &vq)
      : MixedScalarVectorIntegrator(vq, false) {}

   inline virtual bool VerifyFiniteElementTypes(
      const FiniteElement & trial_fe,
      const FiniteElement & test_fe) const
   {
      return (trial_fe.GetRangeType() == mfem::FiniteElement::SCALAR &&
              test_fe.GetRangeType()  == mfem::FiniteElement::SCALAR &&
              test_fe.GetDerivType()  == mfem::FiniteElement::GRAD   );
   }

   inline virtual const char * FiniteElementTypeFailureMessage() const
   {
      return "MixedScalarWeakDivergenceIntegrator:  "
             "Trial space must be a scalar field "
             "and the test space must be a scalar field with a gradient";
   }

   inline virtual void CalcVShape(const FiniteElement & vector_fe,
                                  ElementTransformation &Trans,
                                  DenseMatrix & shape)
   { vector_fe.CalcPhysDShape(Trans, shape); shape *= -1.0; }
};

/** Class for integrating the bilinear form a(u,v) := (Q grad u, v) in either 2D
    or 3D and where Q is an optional coefficient (of type scalar, matrix, or
    diagonal matrix) u is in H1 and v is in H(Curl) or H(Div). */
class MixedVectorGradientIntegrator : public MixedVectorIntegrator
{
public:
   MixedVectorGradientIntegrator() {}
   MixedVectorGradientIntegrator(Coefficient &q)
      : MixedVectorIntegrator(q) {}
   MixedVectorGradientIntegrator(VectorCoefficient &dq)
      : MixedVectorIntegrator(dq, true) {}
   MixedVectorGradientIntegrator(MatrixCoefficient &mq)
      : MixedVectorIntegrator(mq) {}

protected:
   inline virtual bool VerifyFiniteElementTypes(
      const FiniteElement & trial_fe,
      const FiniteElement & test_fe) const
   {
      return (trial_fe.GetDerivType() == mfem::FiniteElement::GRAD &&
              test_fe.GetRangeType()  == mfem::FiniteElement::VECTOR );
   }

   inline virtual const char * FiniteElementTypeFailureMessage() const
   {
      return "MixedVectorGradientIntegrator:  "
             "Trial spaces must be H1 and the test space must be a "
             "vector field in 2D or 3D";
   }

   inline virtual void CalcTrialShape(const FiniteElement & trial_fe,
                                      ElementTransformation &Trans,
                                      DenseMatrix & shape)
   {
      trial_fe.CalcPhysDShape(Trans, shape);
   }

private:
   DenseMatrix Jinv;
};

/** Class for integrating the bilinear form a(u,v) := (Q curl u, v) in 3D and
    where Q is an optional coefficient (of type scalar, matrix, or diagonal
    matrix) u is in H(Curl) and v is in H(Div) or H(Curl). */
class MixedVectorCurlIntegrator : public MixedVectorIntegrator
{
public:
   MixedVectorCurlIntegrator() {}
   MixedVectorCurlIntegrator(Coefficient &q)
      : MixedVectorIntegrator(q) {}
   MixedVectorCurlIntegrator(VectorCoefficient &dq)
      : MixedVectorIntegrator(dq, true) {}
   MixedVectorCurlIntegrator(MatrixCoefficient &mq)
      : MixedVectorIntegrator(mq) {}

protected:
   inline virtual bool VerifyFiniteElementTypes(
      const FiniteElement & trial_fe,
      const FiniteElement & test_fe) const
   {
      return (trial_fe.GetDim() == 3 && test_fe.GetDim() == 3 &&
              trial_fe.GetDerivType() == mfem::FiniteElement::CURL  &&
              test_fe.GetRangeType()  == mfem::FiniteElement::VECTOR );
   }

   inline virtual const char * FiniteElementTypeFailureMessage() const
   {
      return "MixedVectorCurlIntegrator:  "
             "Trial space must be H(Curl) and the test space must be a "
             "vector field in 3D";
   }

   inline virtual void CalcTrialShape(const FiniteElement & trial_fe,
                                      ElementTransformation &Trans,
                                      DenseMatrix & shape)
   {
      trial_fe.CalcPhysCurlShape(Trans, shape);
   }
};

/** Class for integrating the bilinear form a(u,v) := (Q u, curl v) in 3D and
    where Q is an optional coefficient (of type scalar, matrix, or diagonal
    matrix) u is in H(Div) or H(Curl) and v is in H(Curl). */
class MixedVectorWeakCurlIntegrator : public MixedVectorIntegrator
{
public:
   MixedVectorWeakCurlIntegrator() {}
   MixedVectorWeakCurlIntegrator(Coefficient &q)
      : MixedVectorIntegrator(q) {}
   MixedVectorWeakCurlIntegrator(VectorCoefficient &dq)
      : MixedVectorIntegrator(dq, true) {}
   MixedVectorWeakCurlIntegrator(MatrixCoefficient &mq)
      : MixedVectorIntegrator(mq) {}

protected:
   inline virtual bool VerifyFiniteElementTypes(
      const FiniteElement & trial_fe,
      const FiniteElement & test_fe) const
   {
      return (trial_fe.GetDim() == 3 && test_fe.GetDim() == 3 &&
              trial_fe.GetRangeType() == mfem::FiniteElement::VECTOR &&
              test_fe.GetDerivType()  == mfem::FiniteElement::CURL );
   }

   inline virtual const char * FiniteElementTypeFailureMessage() const
   {
      return "MixedVectorWeakCurlIntegrator:  "
             "Trial space must be vector field in 3D and the "
             "test space must be H(Curl)";
   }

   inline virtual void CalcTestShape(const FiniteElement & test_fe,
                                     ElementTransformation &Trans,
                                     DenseMatrix & shape)
   {
      test_fe.CalcPhysCurlShape(Trans, shape);
   }
};

/** Class for integrating the bilinear form a(u,v) := - (Q u, grad v) in either
    2D or 3D and where Q is an optional coefficient (of type scalar, matrix, or
    diagonal matrix) u is in H(Div) or H(Curl) and v is in H1. */
class MixedVectorWeakDivergenceIntegrator : public MixedVectorIntegrator
{
public:
   MixedVectorWeakDivergenceIntegrator() {}
   MixedVectorWeakDivergenceIntegrator(Coefficient &q)
      : MixedVectorIntegrator(q) {}
   MixedVectorWeakDivergenceIntegrator(VectorCoefficient &dq)
      : MixedVectorIntegrator(dq, true) {}
   MixedVectorWeakDivergenceIntegrator(MatrixCoefficient &mq)
      : MixedVectorIntegrator(mq) {}

protected:
   inline virtual bool VerifyFiniteElementTypes(
      const FiniteElement & trial_fe,
      const FiniteElement & test_fe) const
   {
      return (trial_fe.GetRangeType() == mfem::FiniteElement::VECTOR &&
              test_fe.GetDerivType()  == mfem::FiniteElement::GRAD );
   }

   inline virtual const char * FiniteElementTypeFailureMessage() const
   {
      return "MixedVectorWeakDivergenceIntegrator:  "
             "Trial space must be vector field and the "
             "test space must be H1";
   }

   inline virtual void CalcTestShape(const FiniteElement & test_fe,
                                     ElementTransformation &Trans,
                                     DenseMatrix & shape)
   {
      test_fe.CalcPhysDShape(Trans, shape);
      shape *= -1.0;
   }
};

<<<<<<< HEAD
/** Class for integrating the bilinear form a(u,v) := (Q grad u, v) where
    Q is a scalar coefficient, v is a vector where each v_i is in the same space as u.
*/
=======
/** Class for integrating the bilinear form a(u,v) := (Q grad u, v) where Q is a
    scalar coefficient, and v is a vector with components v_i in the same space
    as u. */
>>>>>>> d1eab524
class GradientIntegrator : public BilinearFormIntegrator
{
protected:
   Coefficient *Q;

private:
   Vector shape;
   DenseMatrix dshape;
   DenseMatrix gshape;
   DenseMatrix Jadj;
   DenseMatrix elmat_comp;
   // PA extension
   Vector pa_data;
   const DofToQuad *trial_maps, *test_maps; ///< Not owned
   const GeometricFactors *geom;            ///< Not owned
   int dim, ne, nq;
   int trial_dofs1D, test_dofs1D, quad1D;

public:
   GradientIntegrator() :
      Q{NULL}, trial_maps{NULL}, test_maps{NULL}, geom{NULL}
   { }
   GradientIntegrator(Coefficient *_q) :
      Q{_q}, trial_maps{NULL}, test_maps{NULL}, geom{NULL}
   { }
   GradientIntegrator(Coefficient &q) :
      Q{&q}, trial_maps{NULL}, test_maps{NULL}, geom{NULL}
   { }

   virtual void AssembleElementMatrix2(const FiniteElement &trial_fe,
                                       const FiniteElement &test_fe,
                                       ElementTransformation &Trans,
                                       DenseMatrix &elmat);

   using BilinearFormIntegrator::AssemblePA;
   virtual void AssemblePA(const FiniteElementSpace &trial_fes,
                           const FiniteElementSpace &test_fes);

   virtual void AddMultPA(const Vector &x, Vector &y) const;
   virtual void AddMultTransposePA(const Vector &x, Vector &y) const;

   static const IntegrationRule &GetRule(const FiniteElement &trial_fe,
                                         const FiniteElement &test_fe,
                                         ElementTransformation &Trans);
};

/** Class for integrating the bilinear form a(u,v) := (Q grad u, grad v) where Q
    can be a scalar or a matrix coefficient. */
class DiffusionIntegrator: public BilinearFormIntegrator
{
protected:
   Coefficient *Q;
   MatrixCoefficient *MQ;

private:
   Vector vec, pointflux, shape;
#ifndef MFEM_THREAD_SAFE
   DenseMatrix dshape, dshapedxt, invdfdx, mq;
   DenseMatrix te_dshape, te_dshapedxt;
#endif

   // PA extension
   const FiniteElementSpace *fespace;
   const DofToQuad *maps;         ///< Not owned
   const GeometricFactors *geom;  ///< Not owned
   int dim, ne, dofs1D, quad1D;
   Vector pa_data;

#ifdef MFEM_USE_CEED
   // CEED extension
   CeedData* ceedDataPtr;
#endif

public:
   /// Construct a diffusion integrator with coefficient Q = 1
   DiffusionIntegrator()
   {
      Q = NULL;
      MQ = NULL;
      maps = NULL;
      geom = NULL;
#ifdef MFEM_USE_CEED
      ceedDataPtr = NULL;
#endif
   }

   /// Construct a diffusion integrator with a scalar coefficient q
   DiffusionIntegrator(Coefficient &q)
      : Q(&q)
   {
      MQ = NULL;
      maps = NULL;
      geom = NULL;
#ifdef MFEM_USE_CEED
      ceedDataPtr = NULL;
#endif
   }

   /// Construct a diffusion integrator with a matrix coefficient q
   DiffusionIntegrator(MatrixCoefficient &q)
      : MQ(&q)
   {
      Q = NULL;
      maps = NULL;
      geom = NULL;
#ifdef MFEM_USE_CEED
      ceedDataPtr = NULL;
#endif
   }

   virtual ~DiffusionIntegrator()
   {
#ifdef MFEM_USE_CEED
      delete ceedDataPtr;
#endif
   }

   /** Given a particular Finite Element
       computes the element stiffness matrix elmat. */
   virtual void AssembleElementMatrix(const FiniteElement &el,
                                      ElementTransformation &Trans,
                                      DenseMatrix &elmat);
   /** Given a trial and test Finite Element computes the element stiffness
       matrix elmat. */
   virtual void AssembleElementMatrix2(const FiniteElement &trial_fe,
                                       const FiniteElement &test_fe,
                                       ElementTransformation &Trans,
                                       DenseMatrix &elmat);

   /// Perform the local action of the BilinearFormIntegrator
   virtual void AssembleElementVector(const FiniteElement &el,
                                      ElementTransformation &Tr,
                                      const Vector &elfun, Vector &elvect);

   virtual void ComputeElementFlux(const FiniteElement &el,
                                   ElementTransformation &Trans,
                                   Vector &u, const FiniteElement &fluxelem,
                                   Vector &flux, int with_coef = 1);

   virtual double ComputeFluxEnergy(const FiniteElement &fluxelem,
                                    ElementTransformation &Trans,
                                    Vector &flux, Vector *d_energy = NULL);

   using BilinearFormIntegrator::AssemblePA;

   virtual void AssemblePA(const FiniteElementSpace &fes);

   virtual void AssembleDiagonalPA(Vector &diag);

   virtual void AddMultPA(const Vector&, Vector&) const;

   static const IntegrationRule &GetRule(const FiniteElement &trial_fe,
                                         const FiniteElement &test_fe);

   void SetupPA(const FiniteElementSpace &fes, const bool force = false);
};

/** Class for local mass matrix assembling a(u,v) := (Q u, v) */
class MassIntegrator: public BilinearFormIntegrator
{
protected:
#ifndef MFEM_THREAD_SAFE
   Vector shape, te_shape;
#endif
   Coefficient *Q;
   // PA extension
   const FiniteElementSpace *fespace;
   Vector pa_data;
   const DofToQuad *maps;         ///< Not owned
   const GeometricFactors *geom;  ///< Not owned
   int dim, ne, nq, dofs1D, quad1D;

#ifdef MFEM_USE_CEED
   // CEED extension
   CeedData* ceedDataPtr;
#endif

public:
   MassIntegrator(const IntegrationRule *ir = NULL)
      : BilinearFormIntegrator(ir)
   {
      Q = NULL;
      maps = NULL;
      geom = NULL;
#ifdef MFEM_USE_CEED
      ceedDataPtr = NULL;
#endif
   }

   /// Construct a mass integrator with coefficient q
   MassIntegrator(Coefficient &q, const IntegrationRule *ir = NULL)
      : BilinearFormIntegrator(ir), Q(&q)
   {
      maps = NULL;
      geom = NULL;
#ifdef MFEM_USE_CEED
      ceedDataPtr = NULL;
#endif
   }

   virtual ~MassIntegrator()
   {
#ifdef MFEM_USE_CEED
      delete ceedDataPtr;
#endif
   }
   /** Given a particular Finite Element
       computes the element mass matrix elmat. */
   virtual void AssembleElementMatrix(const FiniteElement &el,
                                      ElementTransformation &Trans,
                                      DenseMatrix &elmat);
   virtual void AssembleElementMatrix2(const FiniteElement &trial_fe,
                                       const FiniteElement &test_fe,
                                       ElementTransformation &Trans,
                                       DenseMatrix &elmat);

   using BilinearFormIntegrator::AssemblePA;

   virtual void AssemblePA(const FiniteElementSpace &fes);

   virtual void AssembleDiagonalPA(Vector &diag);

   virtual void AddMultPA(const Vector&, Vector&) const;

   static const IntegrationRule &GetRule(const FiniteElement &trial_fe,
                                         const FiniteElement &test_fe,
                                         ElementTransformation &Trans);

   void SetupPA(const FiniteElementSpace &fes, const bool force = false);
};

class BoundaryMassIntegrator : public MassIntegrator
{
public:
   BoundaryMassIntegrator(Coefficient &q) : MassIntegrator(q) { }

   using BilinearFormIntegrator::AssembleFaceMatrix;

   virtual void AssembleFaceMatrix(const FiniteElement &el1,
                                   const FiniteElement &el2,
                                   FaceElementTransformations &Trans,
                                   DenseMatrix &elmat);
};

/// alpha (q . grad u, v)
class ConvectionIntegrator : public BilinearFormIntegrator
{
protected:
   VectorCoefficient *Q;
   double alpha;

private:
#ifndef MFEM_THREAD_SAFE
   DenseMatrix dshape, adjJ, Q_ir;
   Vector shape, vec2, BdFidxT;
#endif

public:
   ConvectionIntegrator(VectorCoefficient &q, double a = 1.0)
      : Q(&q) { alpha = a; }
   virtual void AssembleElementMatrix(const FiniteElement &,
                                      ElementTransformation &,
                                      DenseMatrix &);
};

/// alpha (q . grad u, v) using the "group" FE discretization
class GroupConvectionIntegrator : public BilinearFormIntegrator
{
protected:
   VectorCoefficient *Q;
   double alpha;

private:
   DenseMatrix dshape, adjJ, Q_nodal, grad;
   Vector shape;

public:
   GroupConvectionIntegrator(VectorCoefficient &q, double a = 1.0)
      : Q(&q) { alpha = a; }
   virtual void AssembleElementMatrix(const FiniteElement &,
                                      ElementTransformation &,
                                      DenseMatrix &);
};

/** Class for integrating the bilinear form a(u,v) := (Q u, v),
    where u=(u1,...,un) and v=(v1,...,vn); ui and vi are defined
    by scalar FE through standard transformation. */
class VectorMassIntegrator: public BilinearFormIntegrator
{
private:
   int vdim;
   Vector shape, te_shape, vec;
   DenseMatrix partelmat;
   DenseMatrix mcoeff;
   int Q_order;

protected:
   Coefficient *Q;
   VectorCoefficient *VQ;
   MatrixCoefficient *MQ;
   // PA extension
   Vector pa_data;
   const DofToQuad *maps;         ///< Not owned
   const GeometricFactors *geom;  ///< Not owned
   int dim, ne, nq, dofs1D, quad1D;

public:
   /// Construct an integrator with coefficient 1.0
   VectorMassIntegrator()
      : vdim(-1), Q_order(0), Q(NULL), VQ(NULL), MQ(NULL) { }
   /** Construct an integrator with scalar coefficient q.
       If possible, save memory by using a scalar integrator since
       the resulting matrix is block diagonal with the same diagonal
       block repeated. */
   VectorMassIntegrator(Coefficient &q, int qo = 0)
      : vdim(-1), Q(&q) { VQ = NULL; MQ = NULL; Q_order = qo; }
   VectorMassIntegrator(Coefficient &q, const IntegrationRule *ir)
      : BilinearFormIntegrator(ir), vdim(-1), Q(&q)
   { VQ = NULL; MQ = NULL; Q_order = 0; }
   /// Construct an integrator with diagonal coefficient q
   VectorMassIntegrator(VectorCoefficient &q, int qo = 0)
      : vdim(q.GetVDim()), VQ(&q) { Q = NULL; MQ = NULL; Q_order = qo; }
   /// Construct an integrator with matrix coefficient q
   VectorMassIntegrator(MatrixCoefficient &q, int qo = 0)
      : vdim(q.GetVDim()), MQ(&q) { Q = NULL; VQ = NULL; Q_order = qo; }

   int GetVDim() const { return vdim; }
   void SetVDim(int vdim) { this->vdim = vdim; }

   virtual void AssembleElementMatrix(const FiniteElement &el,
                                      ElementTransformation &Trans,
                                      DenseMatrix &elmat);
   virtual void AssembleElementMatrix2(const FiniteElement &trial_fe,
                                       const FiniteElement &test_fe,
                                       ElementTransformation &Trans,
                                       DenseMatrix &elmat);
   using BilinearFormIntegrator::AssemblePA;
   virtual void AssemblePA(const FiniteElementSpace &fes);
   virtual void AddMultPA(const Vector &x, Vector &y) const;
};


/** Class for integrating (div u, p) where u is a vector field given
    by VectorFiniteElement through Piola transformation (for RT
    elements); p is scalar function given by FiniteElement through
    standard transformation. Here, u is the trial function and p is
    the test function.
    Note: the element matrix returned by AssembleElementMatrix2
    does NOT depend on the ElementTransformation Trans. */
class VectorFEDivergenceIntegrator : public BilinearFormIntegrator
{
protected:
   Coefficient *Q;

private:
#ifndef MFEM_THREAD_SAFE
   Vector divshape, shape;
#endif

public:
   VectorFEDivergenceIntegrator() { Q = NULL; }
   VectorFEDivergenceIntegrator(Coefficient &q) { Q = &q; }
   virtual void AssembleElementMatrix(const FiniteElement &el,
                                      ElementTransformation &Trans,
                                      DenseMatrix &elmat) { }
   virtual void AssembleElementMatrix2(const FiniteElement &trial_fe,
                                       const FiniteElement &test_fe,
                                       ElementTransformation &Trans,
                                       DenseMatrix &elmat);
};


/** Integrator for `(-Q u, grad v)` for Nedelec (`u`) and H1 (`v`) elements.
    This is equivalent to a weak divergence of the Nedelec basis functions. */
class VectorFEWeakDivergenceIntegrator: public BilinearFormIntegrator
{
protected:
   Coefficient *Q;

private:
#ifndef MFEM_THREAD_SAFE
   DenseMatrix dshape;
   DenseMatrix dshapedxt;
   DenseMatrix vshape;
   DenseMatrix invdfdx;
#endif

public:
   VectorFEWeakDivergenceIntegrator() { Q = NULL; }
   VectorFEWeakDivergenceIntegrator(Coefficient &q) { Q = &q; }
   virtual void AssembleElementMatrix(const FiniteElement &el,
                                      ElementTransformation &Trans,
                                      DenseMatrix &elmat) { }
   virtual void AssembleElementMatrix2(const FiniteElement &trial_fe,
                                       const FiniteElement &test_fe,
                                       ElementTransformation &Trans,
                                       DenseMatrix &elmat);
};

/** Integrator for (curl u, v) for Nedelec and RT elements. If the trial and
    test spaces are switched, assembles the form (u, curl v). */
class VectorFECurlIntegrator: public BilinearFormIntegrator
{
protected:
   Coefficient *Q;

private:
#ifndef MFEM_THREAD_SAFE
   DenseMatrix curlshapeTrial;
   DenseMatrix vshapeTest;
   DenseMatrix curlshapeTrial_dFT;
#endif

public:
   VectorFECurlIntegrator() { Q = NULL; }
   VectorFECurlIntegrator(Coefficient &q) { Q = &q; }
   virtual void AssembleElementMatrix(const FiniteElement &el,
                                      ElementTransformation &Trans,
                                      DenseMatrix &elmat) { }
   virtual void AssembleElementMatrix2(const FiniteElement &trial_fe,
                                       const FiniteElement &test_fe,
                                       ElementTransformation &Trans,
                                       DenseMatrix &elmat);
};

/// Class for integrating (Q D_i(u), v); u and v are scalars
class DerivativeIntegrator : public BilinearFormIntegrator
{
protected:
   Coefficient* Q;

private:
   int xi;
   DenseMatrix dshape, dshapedxt, invdfdx;
   Vector shape, dshapedxi;

public:
   DerivativeIntegrator(Coefficient &q, int i) : Q(&q), xi(i) { }
   virtual void AssembleElementMatrix(const FiniteElement &el,
                                      ElementTransformation &Trans,
                                      DenseMatrix &elmat)
   { AssembleElementMatrix2(el,el,Trans,elmat); }
   virtual void AssembleElementMatrix2(const FiniteElement &trial_fe,
                                       const FiniteElement &test_fe,
                                       ElementTransformation &Trans,
                                       DenseMatrix &elmat);
};

/// Integrator for (curl u, curl v) for Nedelec elements
class CurlCurlIntegrator: public BilinearFormIntegrator
{
private:
   Vector vec, pointflux;
#ifndef MFEM_THREAD_SAFE
   DenseMatrix curlshape, curlshape_dFt, M;
   DenseMatrix vshape, projcurl;
#endif

protected:
   Coefficient *Q;
   MatrixCoefficient *MQ;

public:
   CurlCurlIntegrator() { Q = NULL; MQ = NULL; }
   /// Construct a bilinear form integrator for Nedelec elements
   CurlCurlIntegrator(Coefficient &q) : Q(&q) { MQ = NULL; }
   CurlCurlIntegrator(MatrixCoefficient &m) : MQ(&m) { Q = NULL; }

   /* Given a particular Finite Element, compute the
      element curl-curl matrix elmat */
   virtual void AssembleElementMatrix(const FiniteElement &el,
                                      ElementTransformation &Trans,
                                      DenseMatrix &elmat);

   virtual void ComputeElementFlux(const FiniteElement &el,
                                   ElementTransformation &Trans,
                                   Vector &u, const FiniteElement &fluxelem,
                                   Vector &flux, int with_coef);

   virtual double ComputeFluxEnergy(const FiniteElement &fluxelem,
                                    ElementTransformation &Trans,
                                    Vector &flux, Vector *d_energy = NULL);
};

/** Integrator for (curl u, curl v) for FE spaces defined by 'dim' copies of a
    scalar FE space. */
class VectorCurlCurlIntegrator: public BilinearFormIntegrator
{
private:
#ifndef MFEM_THREAD_SAFE
   DenseMatrix dshape_hat, dshape, curlshape, Jadj, grad_hat, grad;
#endif

protected:
   Coefficient *Q;

public:
   VectorCurlCurlIntegrator() { Q = NULL; }

   VectorCurlCurlIntegrator(Coefficient &q) : Q(&q) { }

   /// Assemble an element matrix
   virtual void AssembleElementMatrix(const FiniteElement &el,
                                      ElementTransformation &Trans,
                                      DenseMatrix &elmat);
   /// Compute element energy: (1/2) (curl u, curl u)_E
   virtual double GetElementEnergy(const FiniteElement &el,
                                   ElementTransformation &Tr,
                                   const Vector &elfun);
};

/** Integrator for (Q u, v), where Q is an optional coefficient (of type scalar,
    vector (diagonal matrix), or matrix), trial function u is in H(Curl) or
    H(Div), and test function v is in H(Curl), H(Div), or v=(v1,...,vn), where
    vi are in H1. */
class VectorFEMassIntegrator: public BilinearFormIntegrator
{
private:
   void Init(Coefficient *q, VectorCoefficient *vq, MatrixCoefficient *mq)
   { Q = q; VQ = vq; MQ = mq; }

#ifndef MFEM_THREAD_SAFE
   Vector shape;
   Vector D;
   DenseMatrix K;
   DenseMatrix partelmat;
   DenseMatrix test_vshape;
   DenseMatrix trial_vshape;
#endif

protected:
   Coefficient *Q;
   VectorCoefficient *VQ;
   MatrixCoefficient *MQ;

public:
   VectorFEMassIntegrator() { Init(NULL, NULL, NULL); }
   VectorFEMassIntegrator(Coefficient *_q) { Init(_q, NULL, NULL); }
   VectorFEMassIntegrator(Coefficient &q) { Init(&q, NULL, NULL); }
   VectorFEMassIntegrator(VectorCoefficient *_vq) { Init(NULL, _vq, NULL); }
   VectorFEMassIntegrator(VectorCoefficient &vq) { Init(NULL, &vq, NULL); }
   VectorFEMassIntegrator(MatrixCoefficient *_mq) { Init(NULL, NULL, _mq); }
   VectorFEMassIntegrator(MatrixCoefficient &mq) { Init(NULL, NULL, &mq); }

   virtual void AssembleElementMatrix(const FiniteElement &el,
                                      ElementTransformation &Trans,
                                      DenseMatrix &elmat);
   virtual void AssembleElementMatrix2(const FiniteElement &trial_fe,
                                       const FiniteElement &test_fe,
                                       ElementTransformation &Trans,
                                       DenseMatrix &elmat);
};

/** Integrator for (Q div u, p) where u=(v1,...,vn) and all vi are in the same
    scalar FE space; p is also in a (different) scalar FE space.  */
class VectorDivergenceIntegrator : public BilinearFormIntegrator
{
protected:
   Coefficient *Q;

private:
   Vector shape;
   Vector divshape;
   DenseMatrix dshape;
   DenseMatrix gshape;
   DenseMatrix Jadj;
   // PA extension
   Vector pa_data;
   const DofToQuad *trial_maps, *test_maps; ///< Not owned
   const GeometricFactors *geom;            ///< Not owned
   int dim, ne, nq;
   int trial_dofs1D, test_dofs1D, quad1D;

public:
   VectorDivergenceIntegrator() :
      Q(NULL), trial_maps(NULL), test_maps(NULL), geom(NULL)
   {  }
   VectorDivergenceIntegrator(Coefficient *_q) :
      Q(_q), trial_maps(NULL), test_maps(NULL), geom(NULL)
   { }
   VectorDivergenceIntegrator(Coefficient &q) :
      Q(&q), trial_maps(NULL), test_maps(NULL), geom(NULL)
   { }

   virtual void AssembleElementMatrix2(const FiniteElement &trial_fe,
                                       const FiniteElement &test_fe,
                                       ElementTransformation &Trans,
                                       DenseMatrix &elmat);

   using BilinearFormIntegrator::AssemblePA;
   virtual void AssemblePA(const FiniteElementSpace &trial_fes,
                           const FiniteElementSpace &test_fes);

   virtual void AddMultPA(const Vector &x, Vector &y) const;
   virtual void AddMultTransposePA(const Vector &x, Vector &y) const;

   static const IntegrationRule &GetRule(const FiniteElement &trial_fe,
                                         const FiniteElement &test_fe,
                                         ElementTransformation &Trans);
};

/// (Q div u, div v) for RT elements
class DivDivIntegrator: public BilinearFormIntegrator
{
protected:
   Coefficient *Q;

private:
#ifndef MFEM_THREAD_SAFE
   Vector divshape;
#endif

public:
   DivDivIntegrator() { Q = NULL; }
   DivDivIntegrator(Coefficient &q) : Q(&q) { }

   virtual void AssembleElementMatrix(const FiniteElement &el,
                                      ElementTransformation &Trans,
                                      DenseMatrix &elmat);
};

/** Integrator for
      (Q grad u, grad v) = sum_i (Q grad u_i, grad v_i) e_i e_i^T
    for FE spaces defined by 'dim' copies of a scalar FE space. Where e_i
    is the unit vector in the i-th direction.  The resulting local element
    matrix is a block-diagonal matrix consisting of 'dim' copies of a scalar
    diffusion matrix in each diagonal block. */
class VectorDiffusionIntegrator : public BilinearFormIntegrator
{
protected:
   Coefficient *Q;

   // PA extension
   const DofToQuad *maps;         ///< Not owned
   const GeometricFactors *geom;  ///< Not owned
   int dim, ne, dofs1D, quad1D;
   Vector pa_data;

private:
   DenseMatrix Jinv;
   DenseMatrix dshape;
   DenseMatrix gshape;
   DenseMatrix pelmat;

public:
   VectorDiffusionIntegrator() { Q = NULL; }
   VectorDiffusionIntegrator(Coefficient &q) { Q = &q; }

   virtual void AssembleElementMatrix(const FiniteElement &el,
                                      ElementTransformation &Trans,
                                      DenseMatrix &elmat);
   virtual void AssembleElementVector(const FiniteElement &el,
                                      ElementTransformation &Tr,
                                      const Vector &elfun, Vector &elvect);
   using BilinearFormIntegrator::AssemblePA;
   virtual void AssemblePA(const FiniteElementSpace &fes);
   virtual void AddMultPA(const Vector &x, Vector &y) const;
};

/** Integrator for the linear elasticity form:
    a(u,v) = (lambda div(u), div(v)) + (2 mu e(u), e(v)),
    where e(v) = (1/2) (grad(v) + grad(v)^T).
    This is a 'Vector' integrator, i.e. defined for FE spaces
    using multiple copies of a scalar FE space. */
class ElasticityIntegrator : public BilinearFormIntegrator
{
protected:
   double q_lambda, q_mu;
   Coefficient *lambda, *mu;

private:
#ifndef MFEM_THREAD_SAFE
   Vector shape;
   DenseMatrix dshape, gshape, pelmat;
   Vector divshape;
#endif

public:
   ElasticityIntegrator(Coefficient &l, Coefficient &m)
   { lambda = &l; mu = &m; }
   /** With this constructor lambda = q_l * m and mu = q_m * m;
       if dim * q_l + 2 * q_m = 0 then trace(sigma) = 0. */
   ElasticityIntegrator(Coefficient &m, double q_l, double q_m)
   { lambda = NULL; mu = &m; q_lambda = q_l; q_mu = q_m; }

   virtual void AssembleElementMatrix(const FiniteElement &,
                                      ElementTransformation &,
                                      DenseMatrix &);

   /** Compute the stress corresponding to the local displacement @a u and
       interpolate it at the nodes of the given @a fluxelem. Only the symmetric
       part of the stress is stored, so that the size of @a flux is equal to
       the number of DOFs in @a fluxelem times dim*(dim+1)/2. In 2D, the order
       of the stress components is: s_xx, s_yy, s_xy. In 3D, it is: s_xx, s_yy,
       s_zz, s_xy, s_xz, s_yz. In other words, @a flux is the local vector for
       a FE space with dim*(dim+1)/2 vector components, based on the finite
       element @a fluxelem. */
   virtual void ComputeElementFlux(const FiniteElement &el,
                                   ElementTransformation &Trans,
                                   Vector &u,
                                   const FiniteElement &fluxelem,
                                   Vector &flux, int with_coef = 1);

   /** Compute the element energy (integral of the strain energy density)
       corresponding to the stress represented by @a flux which is a vector of
       coefficients multiplying the basis functions defined by @a fluxelem. In
       other words, @a flux is the local vector for a FE space with
       dim*(dim+1)/2 vector components, based on the finite element @a fluxelem.
       The number of components, dim*(dim+1)/2 is such that it represents the
       symmetric part of the (symmetric) stress tensor. The order of the
       components is: s_xx, s_yy, s_xy in 2D, and s_xx, s_yy, s_zz, s_xy, s_xz,
       s_yz in 3D. */
   virtual double ComputeFluxEnergy(const FiniteElement &fluxelem,
                                    ElementTransformation &Trans,
                                    Vector &flux, Vector *d_energy = NULL);
};

/** Integrator for the DG form:
    alpha < rho_u (u.n) {v},[w] > + beta < rho_u |u.n| [v],[w] >,
    where v and w are the trial and test variables, respectively, and rho/u are
    given scalar/vector coefficients. The vector coefficient, u, is assumed to
    be continuous across the faces and when given the scalar coefficient, rho,
    is assumed to be discontinuous. The integrator uses the upwind value of rho,
    rho_u, which is value from the side into which the vector coefficient, u,
    points. */
class DGTraceIntegrator : public BilinearFormIntegrator
{
protected:
   Coefficient *rho;
   VectorCoefficient *u;
   double alpha, beta;

private:
   Vector shape1, shape2;

public:
   /// Construct integrator with rho = 1.
   DGTraceIntegrator(VectorCoefficient &_u, double a, double b)
   { rho = NULL; u = &_u; alpha = a; beta = b; }

   DGTraceIntegrator(Coefficient &_rho, VectorCoefficient &_u,
                     double a, double b)
   { rho = &_rho; u = &_u; alpha = a; beta = b; }

   using BilinearFormIntegrator::AssembleFaceMatrix;
   virtual void AssembleFaceMatrix(const FiniteElement &el1,
                                   const FiniteElement &el2,
                                   FaceElementTransformations &Trans,
                                   DenseMatrix &elmat);
};

/** Integrator for the DG form:

    - < {(Q grad(u)).n}, [v] > + sigma < [u], {(Q grad(v)).n} >
    + kappa < {h^{-1} Q} [u], [v] >,

    where Q is a scalar or matrix diffusion coefficient and u, v are the trial
    and test spaces, respectively. The parameters sigma and kappa determine the
    DG method to be used (when this integrator is added to the "broken"
    DiffusionIntegrator):
    * sigma = -1, kappa >= kappa0: symm. interior penalty (IP or SIPG) method,
    * sigma = +1, kappa > 0: non-symmetric interior penalty (NIPG) method,
    * sigma = +1, kappa = 0: the method of Baumann and Oden. */
class DGDiffusionIntegrator : public BilinearFormIntegrator
{
protected:
   Coefficient *Q;
   MatrixCoefficient *MQ;
   double sigma, kappa;

   // these are not thread-safe!
   Vector shape1, shape2, dshape1dn, dshape2dn, nor, nh, ni;
   DenseMatrix jmat, dshape1, dshape2, mq, adjJ;

public:
   DGDiffusionIntegrator(const double s, const double k)
      : Q(NULL), MQ(NULL), sigma(s), kappa(k) { }
   DGDiffusionIntegrator(Coefficient &q, const double s, const double k)
      : Q(&q), MQ(NULL), sigma(s), kappa(k) { }
   DGDiffusionIntegrator(MatrixCoefficient &q, const double s, const double k)
      : Q(NULL), MQ(&q), sigma(s), kappa(k) { }
   using BilinearFormIntegrator::AssembleFaceMatrix;
   virtual void AssembleFaceMatrix(const FiniteElement &el1,
                                   const FiniteElement &el2,
                                   FaceElementTransformations &Trans,
                                   DenseMatrix &elmat);
};

/** Integrator for the DG elasticity form, for the formulations see:
    - PhD Thesis of Jonas De Basabe, High-Order Finite %Element Methods for
      Seismic Wave Propagation, UT Austin, 2009, p. 23, and references therein
    - Peter Hansbo and Mats G. Larson, Discontinuous Galerkin and the
      Crouzeix-Raviart %Element: Application to Elasticity, PREPRINT 2000-09,
      p.3

    \f[
    - \left< \{ \tau(u) \}, [v] \right> + \alpha \left< \{ \tau(v) \}, [u]
        \right> + \kappa \left< h^{-1} \{ \lambda + 2 \mu \} [u], [v] \right>
    \f]

    where \f$ \left<u, v\right> = \int_{F} u \cdot v \f$, and \f$ F \f$ is a
    face which is either a boundary face \f$ F_b \f$ of an element \f$ K \f$ or
    an interior face \f$ F_i \f$ separating elements \f$ K_1 \f$ and \f$ K_2 \f$.

    In the bilinear form above \f$ \tau(u) \f$ is traction, and it's also
    \f$ \tau(u) = \sigma(u) \cdot \vec{n} \f$, where \f$ \sigma(u) \f$ is
    stress, and \f$ \vec{n} \f$ is the unit normal vector w.r.t. to \f$ F \f$.

    In other words, we have
    \f[
    - \left< \{ \sigma(u) \cdot \vec{n} \}, [v] \right> + \alpha \left< \{
        \sigma(v) \cdot \vec{n} \}, [u] \right> + \kappa \left< h^{-1} \{
        \lambda + 2 \mu \} [u], [v] \right>
    \f]

    For isotropic media
    \f[
    \begin{split}
    \sigma(u) &= \lambda \nabla \cdot u I + 2 \mu \varepsilon(u) \\
              &= \lambda \nabla \cdot u I + 2 \mu \frac{1}{2} (\nabla u + \nabla
                 u^T) \\
              &= \lambda \nabla \cdot u I + \mu (\nabla u + \nabla u^T)
    \end{split}
    \f]

    where \f$ I \f$ is identity matrix, \f$ \lambda \f$ and \f$ \mu \f$ are Lame
    coefficients (see ElasticityIntegrator), \f$ u, v \f$ are the trial and test
    functions, respectively.

    The parameters \f$ \alpha \f$ and \f$ \kappa \f$ determine the DG method to
    use (when this integrator is added to the "broken" ElasticityIntegrator):

    - IIPG, \f$\alpha = 0\f$,
      C. Dawson, S. Sun, M. Wheeler, Compatible algorithms for coupled flow and
      transport, Comp. Meth. Appl. Mech. Eng., 193(23-26), 2565-2580, 2004.

    - SIPG, \f$\alpha = -1\f$,
      M. Grote, A. Schneebeli, D. Schotzau, Discontinuous Galerkin Finite
      %Element Method for the Wave Equation, SINUM, 44(6), 2408-2431, 2006.

    - NIPG, \f$\alpha = 1\f$,
      B. Riviere, M. Wheeler, V. Girault, A Priori Error Estimates for Finite
      %Element Methods Based on Discontinuous Approximation Spaces for Elliptic
      Problems, SINUM, 39(3), 902-931, 2001.

    This is a '%Vector' integrator, i.e. defined for FE spaces using multiple
    copies of a scalar FE space.
 */
class DGElasticityIntegrator : public BilinearFormIntegrator
{
public:
   DGElasticityIntegrator(double alpha_, double kappa_)
      : lambda(NULL), mu(NULL), alpha(alpha_), kappa(kappa_) { }

   DGElasticityIntegrator(Coefficient &lambda_, Coefficient &mu_,
                          double alpha_, double kappa_)
      : lambda(&lambda_), mu(&mu_), alpha(alpha_), kappa(kappa_) { }

   using BilinearFormIntegrator::AssembleFaceMatrix;
   virtual void AssembleFaceMatrix(const FiniteElement &el1,
                                   const FiniteElement &el2,
                                   FaceElementTransformations &Trans,
                                   DenseMatrix &elmat);

protected:
   Coefficient *lambda, *mu;
   double alpha, kappa;

#ifndef MFEM_THREAD_SAFE
   // values of all scalar basis functions for one component of u (which is a
   // vector) at the integration point in the reference space
   Vector shape1, shape2;
   // values of derivatives of all scalar basis functions for one component
   // of u (which is a vector) at the integration point in the reference space
   DenseMatrix dshape1, dshape2;
   // Adjugate of the Jacobian of the transformation: adjJ = det(J) J^{-1}
   DenseMatrix adjJ;
   // gradient of shape functions in the real (physical, not reference)
   // coordinates, scaled by det(J):
   //    dshape_ps(jdof,jm) = sum_{t} adjJ(t,jm)*dshape(jdof,t)
   DenseMatrix dshape1_ps, dshape2_ps;
   Vector nor;  // nor = |weight(J_face)| n
   Vector nL1, nL2;  // nL1 = (lambda1 * ip.weight / detJ1) nor
   Vector nM1, nM2;  // nM1 = (mu1     * ip.weight / detJ1) nor
   Vector dshape1_dnM, dshape2_dnM; // dshape1_dnM = dshape1_ps . nM1
   // 'jmat' corresponds to the term: kappa <h^{-1} {lambda + 2 mu} [u], [v]>
   DenseMatrix jmat;
#endif

   static void AssembleBlock(
      const int dim, const int row_ndofs, const int col_ndofs,
      const int row_offset, const int col_offset,
      const double jmatcoef, const Vector &col_nL, const Vector &col_nM,
      const Vector &row_shape, const Vector &col_shape,
      const Vector &col_dshape_dnM, const DenseMatrix &col_dshape,
      DenseMatrix &elmat, DenseMatrix &jmat);
};

/** Integrator for the DPG form: < v, [w] > over all faces (the interface) where
    the trial variable v is defined on the interface and the test variable w is
    defined inside the elements, generally in a DG space. */
class TraceJumpIntegrator : public BilinearFormIntegrator
{
private:
   Vector face_shape, shape1, shape2;

public:
   TraceJumpIntegrator() { }
   using BilinearFormIntegrator::AssembleFaceMatrix;
   virtual void AssembleFaceMatrix(const FiniteElement &trial_face_fe,
                                   const FiniteElement &test_fe1,
                                   const FiniteElement &test_fe2,
                                   FaceElementTransformations &Trans,
                                   DenseMatrix &elmat);
};

/** Integrator for the form: < v, [w.n] > over all faces (the interface) where
    the trial variable v is defined on the interface and the test variable w is
    in an H(div)-conforming space. */
class NormalTraceJumpIntegrator : public BilinearFormIntegrator
{
private:
   Vector face_shape, normal, shape1_n, shape2_n;
   DenseMatrix shape1, shape2;

public:
   NormalTraceJumpIntegrator() { }
   using BilinearFormIntegrator::AssembleFaceMatrix;
   virtual void AssembleFaceMatrix(const FiniteElement &trial_face_fe,
                                   const FiniteElement &test_fe1,
                                   const FiniteElement &test_fe2,
                                   FaceElementTransformations &Trans,
                                   DenseMatrix &elmat);
};

/** Abstract class to serve as a base for local interpolators to be used in the
    DiscreteLinearOperator class. */
class DiscreteInterpolator : public BilinearFormIntegrator { };


/** Class for constructing the gradient as a DiscreteLinearOperator from an
    H1-conforming space to an H(curl)-conforming space. The range space can be
    vector L2 space as well. */
class GradientInterpolator : public DiscreteInterpolator
{
public:
   virtual void AssembleElementMatrix2(const FiniteElement &h1_fe,
                                       const FiniteElement &nd_fe,
                                       ElementTransformation &Trans,
                                       DenseMatrix &elmat)
   { nd_fe.ProjectGrad(h1_fe, Trans, elmat); }
};


/** Class for constructing the identity map as a DiscreteLinearOperator. This
    is the discrete embedding matrix when the domain space is a subspace of
    the range space. Otherwise, a dof projection matrix is constructed. */
class IdentityInterpolator : public DiscreteInterpolator
{
public:
   virtual void AssembleElementMatrix2(const FiniteElement &dom_fe,
                                       const FiniteElement &ran_fe,
                                       ElementTransformation &Trans,
                                       DenseMatrix &elmat)
   { ran_fe.Project(dom_fe, Trans, elmat); }
};


/** Class for constructing the (local) discrete curl matrix which can be used
    as an integrator in a DiscreteLinearOperator object to assemble the global
    discrete curl matrix. */
class CurlInterpolator : public DiscreteInterpolator
{
public:
   virtual void AssembleElementMatrix2(const FiniteElement &dom_fe,
                                       const FiniteElement &ran_fe,
                                       ElementTransformation &Trans,
                                       DenseMatrix &elmat)
   { ran_fe.ProjectCurl(dom_fe, Trans, elmat); }
};


/** Class for constructing the (local) discrete divergence matrix which can
    be used as an integrator in a DiscreteLinearOperator object to assemble
    the global discrete divergence matrix.

    Note: Since the dofs in the L2_FECollection are nodal values, the local
    discrete divergence matrix (with an RT-type domain space) will depend on
    the transformation. On the other hand, the local matrix returned by
    VectorFEDivergenceIntegrator is independent of the transformation. */
class DivergenceInterpolator : public DiscreteInterpolator
{
public:
   virtual void AssembleElementMatrix2(const FiniteElement &dom_fe,
                                       const FiniteElement &ran_fe,
                                       ElementTransformation &Trans,
                                       DenseMatrix &elmat)
   { ran_fe.ProjectDiv(dom_fe, Trans, elmat); }
};


/** A trace face interpolator class for interpolating the normal component of
    the domain space, e.g. vector H1, into the range space, e.g. the trace of
    RT which uses FiniteElement::INTEGRAL map type. */
class NormalInterpolator : public DiscreteInterpolator
{
public:
   virtual void AssembleElementMatrix2(const FiniteElement &dom_fe,
                                       const FiniteElement &ran_fe,
                                       ElementTransformation &Trans,
                                       DenseMatrix &elmat);
};

/** Interpolator of a scalar coefficient multiplied by a scalar field onto
    another scalar field. Note that this can produce inaccurate fields unless
    the target is sufficiently high order. */
class ScalarProductInterpolator : public DiscreteInterpolator
{
public:
   ScalarProductInterpolator(Coefficient & sc) : Q(&sc) { }

   virtual void AssembleElementMatrix2(const FiniteElement &dom_fe,
                                       const FiniteElement &ran_fe,
                                       ElementTransformation &Trans,
                                       DenseMatrix &elmat);

protected:
   Coefficient *Q;
};

/** Interpolator of a scalar coefficient multiplied by a vector field onto
    another vector field. Note that this can produce inaccurate fields unless
    the target is sufficiently high order. */
class ScalarVectorProductInterpolator : public DiscreteInterpolator
{
public:
   ScalarVectorProductInterpolator(Coefficient & sc)
      : Q(&sc) { }

   virtual void AssembleElementMatrix2(const FiniteElement &dom_fe,
                                       const FiniteElement &ran_fe,
                                       ElementTransformation &Trans,
                                       DenseMatrix &elmat);
protected:
   Coefficient *Q;
};

/** Interpolator of a vector coefficient multiplied by a scalar field onto
    another vector field. Note that this can produce inaccurate fields unless
    the target is sufficiently high order. */
class VectorScalarProductInterpolator : public DiscreteInterpolator
{
public:
   VectorScalarProductInterpolator(VectorCoefficient & vc)
      : VQ(&vc) { }

   virtual void AssembleElementMatrix2(const FiniteElement &dom_fe,
                                       const FiniteElement &ran_fe,
                                       ElementTransformation &Trans,
                                       DenseMatrix &elmat);
protected:
   VectorCoefficient *VQ;
};

/** Interpolator of the cross product between a vector coefficient and an
    H(curl)-conforming field onto an H(div)-conforming field. The range space
    can also be vector L2. */
class VectorCrossProductInterpolator : public DiscreteInterpolator
{
public:
   VectorCrossProductInterpolator(VectorCoefficient & vc)
      : VQ(&vc) { }

   virtual void AssembleElementMatrix2(const FiniteElement &nd_fe,
                                       const FiniteElement &rt_fe,
                                       ElementTransformation &Trans,
                                       DenseMatrix &elmat);
protected:
   VectorCoefficient *VQ;
};

/** Interpolator of the inner product between a vector coefficient and an
    H(div)-conforming field onto an L2-conforming field. The range space can
    also be H1. */
class VectorInnerProductInterpolator : public DiscreteInterpolator
{
public:
   VectorInnerProductInterpolator(VectorCoefficient & vc) : VQ(&vc) { }

   virtual void AssembleElementMatrix2(const FiniteElement &rt_fe,
                                       const FiniteElement &l2_fe,
                                       ElementTransformation &Trans,
                                       DenseMatrix &elmat);
protected:
   VectorCoefficient *VQ;
};

}

#endif<|MERGE_RESOLUTION|>--- conflicted
+++ resolved
@@ -1667,15 +1667,9 @@
    }
 };
 
-<<<<<<< HEAD
-/** Class for integrating the bilinear form a(u,v) := (Q grad u, v) where
-    Q is a scalar coefficient, v is a vector where each v_i is in the same space as u.
-*/
-=======
 /** Class for integrating the bilinear form a(u,v) := (Q grad u, v) where Q is a
     scalar coefficient, and v is a vector with components v_i in the same space
     as u. */
->>>>>>> d1eab524
 class GradientIntegrator : public BilinearFormIntegrator
 {
 protected:
