--- conflicted
+++ resolved
@@ -1559,11 +1559,7 @@
    Vector pa_data;
    const DofToQuad *mapsO;         ///< Not owned. DOF-to-quad map, open.
    const DofToQuad *mapsC;         ///< Not owned. DOF-to-quad map, closed.
-<<<<<<< HEAD
-   const GeometricFactors *geom;  ///< Not owned
-=======
    const GeometricFactors *geom;   ///< Not owned
->>>>>>> 16827089
    int dim, ne, dofs1D, quad1D;
 };
 
@@ -2171,11 +2167,7 @@
    Vector pa_data;
    const DofToQuad *mapsO;         ///< Not owned. DOF-to-quad map, open.
    const DofToQuad *mapsC;         ///< Not owned. DOF-to-quad map, closed.
-<<<<<<< HEAD
-   const GeometricFactors *geom;  ///< Not owned
-=======
    const GeometricFactors *geom;   ///< Not owned
->>>>>>> 16827089
    int dim, ne, nq, dofs1D, quad1D;
 
 public:
@@ -2260,11 +2252,7 @@
    Vector pa_data;
    const DofToQuad *mapsO;         ///< Not owned. DOF-to-quad map, open.
    const DofToQuad *mapsC;         ///< Not owned. DOF-to-quad map, closed.
-<<<<<<< HEAD
-   const GeometricFactors *geom;  ///< Not owned
-=======
    const GeometricFactors *geom;   ///< Not owned
->>>>>>> 16827089
    int dim, ne, nq, dofs1D, quad1D;
 
 public:
