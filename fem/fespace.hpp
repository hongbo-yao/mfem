// Copyright (c) 2010, Lawrence Livermore National Security, LLC. Produced at
// the Lawrence Livermore National Laboratory. LLNL-CODE-443211. All Rights
// reserved. See file COPYRIGHT for details.
//
// This file is part of the MFEM library. For more information and source code
// availability see http://mfem.org.
//
// MFEM is free software; you can redistribute it and/or modify it under the
// terms of the GNU Lesser General Public License (as published by the Free
// Software Foundation) version 2.1 dated February 1999.

#ifndef MFEM_FESPACE
#define MFEM_FESPACE

#include "../config/config.hpp"
#include "../linalg/sparsemat.hpp"
#include "../mesh/mesh.hpp"
#include "fe_coll.hpp"
#include <iostream>

#ifdef MFEM_USE_CUDAUM
#include "cuda.h"
#include "cuda_runtime.h"
#endif

namespace mfem
{

/** @brief The ordering method used when the number of unknowns per mesh node
    (vector dimension) is bigger than 1. */
class Ordering
{
public:
   /// %Ordering methods:
   enum Type
   {
      byNODES, /**< loop first over the nodes (inner loop) then over the vector
                    dimension (outer loop); symbolically it can be represented
                    as: XXX...,YYY...,ZZZ... */
      byVDIM   /**< loop first over the vector dimension (inner loop) then over
                    the nodes (outer loop); symbolically it can be represented
                    as: XYZ,XYZ,XYZ,... */
   };

   template <Type Ord>
   static inline int Map(int ndofs, int vdim, int dof, int vd);

   template <Type Ord>
   static void DofsToVDofs(int ndofs, int vdim, Array<int> &dofs);
};

template <> inline int
Ordering::Map<Ordering::byNODES>(int ndofs, int vdim, int dof, int vd)
{
   MFEM_ASSERT(dof < ndofs && -1-dof < ndofs && 0 <= vd && vd < vdim, "");
   return (dof >= 0) ? dof+ndofs*vd : dof-ndofs*vd;
}

template <> inline int
Ordering::Map<Ordering::byVDIM>(int ndofs, int vdim, int dof, int vd)
{
   MFEM_ASSERT(dof < ndofs && -1-dof < ndofs && 0 <= vd && vd < vdim, "");
   return (dof >= 0) ? vd+vdim*dof : -1-(vd+vdim*(-1-dof));
}


class NURBSExtension;

/** @brief Class FiniteElementSpace - responsible for providing FEM view of the
    mesh, mainly managing the set of degrees of freedom. */
class FiniteElementSpace
{
protected:
   /// The mesh that FE space lives on (not owned).
   Mesh *mesh;

   /// Associated FE collection (not owned).
   const FiniteElementCollection *fec;

   /// %Vector dimension (number of unknowns per degree of freedom).
   int vdim;

   /** Type of ordering of the vector dofs when #vdim > 1.
       - Ordering::byNODES - first nodes, then vector dimension,
       - Ordering::byVDIM  - first vector dimension, then nodes */
   Ordering::Type ordering;

   /// Number of degrees of freedom. Number of unknowns is #ndofs * #vdim.
   int ndofs;

   int nvdofs, nedofs, nfdofs, nbdofs, nldofs;
   int *fdofs, *bdofs;

   mutable Table *elem_dof; // if NURBS FE space, not owned; otherwise, owned.
   Table *bdrElem_dof; // used only with NURBS FE spaces; not owned.

   Array<int> dof_elem_array, dof_ldof_array;
   Array<int> *tensor_offsets, *tensor_indices;

   NURBSExtension *NURBSext;
   int own_ext;

   /** Matrix representing the prolongation from the global conforming dofs to
       a set of intermediate partially conforming dofs, e.g. the dofs associated
       with a "cut" space on a non-conforming mesh. */
   mutable SparseMatrix *cP; // owned
   /// Conforming restriction matrix such that cR.cP=I.
   mutable SparseMatrix *cR; // owned
   mutable bool cP_is_set;

   /// Transformation to apply to GridFunctions after space Update().
   OperatorHandle Th;

   long sequence; // should match Mesh::GetSequence

   void UpdateNURBS();

   void Construct();
   void Destroy();

   void BuildElementToDofTable() const;

   /// Helper to remove encoded sign from a DOF
   static inline int DecodeDof(int dof, double& sign)
   { return (dof >= 0) ? (sign = 1, dof) : (sign = -1, (-1 - dof)); }

   /// Helper to get vertex, edge or face DOFs (entity=0,1,2 resp.).
   void GetEntityDofs(int entity, int index, Array<int> &dofs) const;

   /// Calculate the cP and cR matrices for a nonconforming mesh.
   void BuildConformingInterpolation() const;

   static void AddDependencies(SparseMatrix& deps, Array<int>& master_dofs,
                               Array<int>& slave_dofs, DenseMatrix& I);

   static bool DofFinalizable(int dof, const Array<bool>& finalized,
                              const SparseMatrix& deps);

   void MakeVDimMatrix(SparseMatrix &mat) const;

   /// GridFunction interpolation operator applicable after mesh refinement.
   class RefinementOperator : public Operator
   {
      const FiniteElementSpace* fespace;
      DenseTensor localP;
      Table* old_elem_dof; // Owned.

   public:
      /** Construct the operator based on the elem_dof table of the original
          (coarse) space. The class takes ownership of the table. */
      RefinementOperator(const FiniteElementSpace* fespace,
                         Table *old_elem_dof/*takes ownership*/, int old_ndofs);
      RefinementOperator(const FiniteElementSpace *fespace,
                         const FiniteElementSpace *coarse_fes);
      virtual void Mult(const Vector &x, Vector &y) const;
      virtual ~RefinementOperator();
   };

   // This method makes the same assumptions as the method:
   //    void GetLocalRefinementMatrices(
   //       const FiniteElementSpace &coarse_fes, DenseTensor &localP) const
   // which is defined below. It also assumes that the coarse fes and this have
   // the same vector dimension, vdim.
   SparseMatrix *RefinementMatrix_main(const int coarse_ndofs,
                                       const Table &coarse_elem_dof,
                                       const DenseTensor &localP) const;

   void GetLocalRefinementMatrices(DenseTensor &localP) const;
   void GetLocalDerefinementMatrices(DenseTensor &localR) const;

   /** Calculate explicit GridFunction interpolation matrix (after mesh
       refinement). NOTE: consider using the RefinementOperator class instead
       of the fully assembled matrix, which can take a lot of memory. */
   SparseMatrix* RefinementMatrix(int old_ndofs, const Table* old_elem_dof);

   /// Calculate GridFunction restriction matrix after mesh derefinement.
   SparseMatrix* DerefinementMatrix(int old_ndofs, const Table* old_elem_dof);

   // This method assumes that this->mesh is a refinement of coarse_fes->mesh
   // and that the CoarseFineTransformations of this->mesh are set accordingly.
   // Another assumption is that the FEs of this use the same MapType as the FEs
   // of coarse_fes. Finally, it assumes that this->mesh and coarse_fes->mesh
   // are NOT mixed meshes, and that the spaces this and coarse_fes are NOT
   // variable-order spaces.
   void GetLocalRefinementMatrices(const FiniteElementSpace &coarse_fes,
                                   DenseTensor &localP) const;

   /// Help function for constructors + Load().
   void Constructor(Mesh *mesh, NURBSExtension *ext,
                    const FiniteElementCollection *fec,
                    int vdim = 1, int ordering = Ordering::byNODES);

public:
   /** @brief Default constructor: the object is invalid until initialized using
       the method Load(). */
   FiniteElementSpace();

   /** @brief Copy constructor: deep copy all data from @a orig except the Mesh,
       the FiniteElementCollection, ans some derived data. */
   /** If the @a mesh or @a fec pointers are NULL (default), then the new
       FiniteElementSpace will reuse the respective pointers from @a orig. If
       any of these pointers is not NULL, the given pointer will be used instead
       of the one used by @a orig.

       @note The objects pointed to by the @a mesh and @a fec parameters must be
       either the same objects as the ones used by @a orig, or copies of them.
       Otherwise, the behavior is undefined.

       @note Derived data objects, such as the conforming prolongation and
       restriction matrices, and the update operator, will not be copied, even
       if they are created in the @a orig object. */
   FiniteElementSpace(const FiniteElementSpace &orig, Mesh *mesh = NULL,
                      const FiniteElementCollection *fec = NULL);

   FiniteElementSpace(Mesh *mesh,
                      const FiniteElementCollection *fec,
                      int vdim = 1, int ordering = Ordering::byNODES)
   { Constructor(mesh, NULL, fec, vdim, ordering); }

   /// Construct a NURBS FE space based on the given NURBSExtension, @a ext.
   /** @note If the pointer @a ext is NULL, this constructor is equivalent to
       the standard constructor with the same arguments minus the
       NURBSExtension, @a ext. */
   FiniteElementSpace(Mesh *mesh, NURBSExtension *ext,
                      const FiniteElementCollection *fec,
                      int vdim = 1, int ordering = Ordering::byNODES)
   { Constructor(mesh, ext, fec, vdim, ordering); }

   /// Returns the mesh
   inline Mesh *GetMesh() const { return mesh; }

   const NURBSExtension *GetNURBSext() const { return NURBSext; }
   NURBSExtension *GetNURBSext() { return NURBSext; }
   NURBSExtension *StealNURBSext();

   bool Conforming() const { return mesh->Conforming(); }
   bool Nonconforming() const { return mesh->Nonconforming(); }

   const SparseMatrix *GetConformingProlongation() const;
   const SparseMatrix *GetConformingRestriction() const;

   virtual const Operator *GetProlongationMatrix() const
   { return GetConformingProlongation(); }
   virtual const SparseMatrix *GetRestrictionMatrix() const
   { return GetConformingRestriction(); }

   /// Returns vector dimension.
   inline int GetVDim() const { return vdim; }

   /// Returns the order of the i'th finite element
   int GetOrder(int i) const;
   /// Returns the order of the i'th face finite element
   int GetFaceOrder(int i) const;

   /// Returns number of degrees of freedom.
   inline int GetNDofs() const { return ndofs; }

   /// Return the number of vector dofs, i.e. GetNDofs() x GetVDim().
   inline int GetVSize() const { return vdim * ndofs; }

   /// Return the number of vector true (conforming) dofs.
   virtual int GetTrueVSize() const { return GetConformingVSize(); }

   /// Return the number of DOFs on all elements unrolled.
   inline int GetLocalVSize() const { return vdim * nldofs; }

   /// Returns the number of conforming ("true") degrees of freedom
   /// (if the space is on a nonconforming mesh with hanging nodes).
   int GetNConformingDofs() const;

   int GetConformingVSize() const { return vdim * GetNConformingDofs(); }

   /// Return the ordering method.
   inline Ordering::Type GetOrdering() const { return ordering; }

   const FiniteElementCollection *FEColl() const { return fec; }

   int GetNVDofs() const { return nvdofs; }
   int GetNEDofs() const { return nedofs; }
   int GetNFDofs() const { return nfdofs; }

   /// Returns number of vertices in the mesh.
   inline int GetNV() const { return mesh->GetNV(); }

   /// Returns number of elements in the mesh.
   inline int GetNE() const { return mesh->GetNE(); }

   /// Returns number of faces (i.e. co-dimension 1 entities) in the mesh.
   /** The co-dimension 1 entities are those that have dimension 1 less than the
       mesh dimension, e.g. for a 2D mesh, the faces are the 1D entities, i.e.
       the edges. */
   inline int GetNF() const { return mesh->GetNumFaces(); }

   /// Returns number of boundary elements in the mesh.
   inline int GetNBE() const { return mesh->GetNBE(); }

   /// Returns the type of element i.
   inline int GetElementType(int i) const
   { return mesh->GetElementType(i); }

   /// Returns the vertices of element i.
   inline void GetElementVertices(int i, Array<int> &vertices) const
   { mesh->GetElementVertices(i, vertices); }

   /// Returns the type of boundary element i.
   inline int GetBdrElementType(int i) const
   { return mesh->GetBdrElementType(i); }

   /// Returns ElementTransformation for the @a i-th element.
   ElementTransformation *GetElementTransformation(int i) const
   { return mesh->GetElementTransformation(i); }

   /** @brief Returns the transformation defining the @a i-th element in the
       user-defined variable @a ElTr. */
   void GetElementTransformation(int i, IsoparametricTransformation *ElTr)
   { mesh->GetElementTransformation(i, ElTr); }

   /// Returns ElementTransformation for the @a i-th boundary element.
   ElementTransformation *GetBdrElementTransformation(int i) const
   { return mesh->GetBdrElementTransformation(i); }

   int GetAttribute(int i) const { return mesh->GetAttribute(i); }

   int GetBdrAttribute(int i) const { return mesh->GetBdrAttribute(i); }

   /// Returns indexes of degrees of freedom in array dofs for i'th element.
   virtual void GetElementDofs(int i, Array<int> &dofs) const;

   /// Returns indexes of degrees of freedom for i'th boundary element.
   virtual void GetBdrElementDofs(int i, Array<int> &dofs) const;

   /** Returns the indexes of the degrees of freedom for i'th face
       including the dofs for the edges and the vertices of the face. */
   virtual void GetFaceDofs(int i, Array<int> &dofs) const;

   /** Returns the indexes of the degrees of freedom for i'th edge
       including the dofs for the vertices of the edge. */
   void GetEdgeDofs(int i, Array<int> &dofs) const;

   void GetVertexDofs(int i, Array<int> &dofs) const;

   void GetElementInteriorDofs(int i, Array<int> &dofs) const;

   void GetFaceInteriorDofs(int i, Array<int> &dofs) const;

   int GetNumElementInteriorDofs(int i) const
   { return fec->DofForGeometry(mesh->GetElementBaseGeometry(i)); }

   void GetEdgeInteriorDofs(int i, Array<int> &dofs) const;

   void DofsToVDofs(Array<int> &dofs, int ndofs = -1) const;

   void DofsToVDofs(int vd, Array<int> &dofs, int ndofs = -1) const;

   int DofToVDof(int dof, int vd, int ndofs = -1) const;

   int VDofToDof(int vdof) const
   { return (ordering == Ordering::byNODES) ? (vdof%ndofs) : (vdof/vdim); }

   static void AdjustVDofs(Array<int> &vdofs);

   /// Returns indexes of degrees of freedom in array dofs for i'th element.
   void GetElementVDofs(int i, Array<int> &vdofs) const;

   /// Returns indexes of degrees of freedom for i'th boundary element.
   void GetBdrElementVDofs(int i, Array<int> &vdofs) const;

   /// Returns indexes of degrees of freedom for i'th face element (2D and 3D).
   void GetFaceVDofs(int i, Array<int> &vdofs) const;

   /// Returns indexes of degrees of freedom for i'th edge.
   void GetEdgeVDofs(int i, Array<int> &vdofs) const;

   void GetVertexVDofs(int i, Array<int> &vdofs) const;

   void GetElementInteriorVDofs(int i, Array<int> &vdofs) const;

   void GetEdgeInteriorVDofs(int i, Array<int> &vdofs) const;

   void RebuildElementToDofTable();

   /** @brief Reorder the scalar DOFs based on the element ordering.

       The new ordering is constructed as follows: 1) loop over all elements as
       ordered in the Mesh; 2) for each element, assign new indices to all of
       its current DOFs that are still unassigned; the new indices we assign are
       simply the sequence `0,1,2,...`; if there are any signed DOFs their sign
       is preserved. */
   void ReorderElementToDofTable();

   void BuildDofToArrays();

   const Table &GetElementToDofTable() const { return *elem_dof; }
   const Table &GetBdrElementToDofTable() const { return *bdrElem_dof; }

   int GetElementForDof(int i) const { return dof_elem_array[i]; }
   int GetLocalDofForDof(int i) const { return dof_ldof_array[i]; }

   /// Returns pointer to the FiniteElement associated with i'th element.
   const FiniteElement *GetFE(int i) const;

   /// Returns pointer to the FiniteElement for the i'th boundary element.
   const FiniteElement *GetBE(int i) const;

   const FiniteElement *GetFaceElement(int i) const;

   const FiniteElement *GetEdgeElement(int i) const;

   /// Return the trace element from element 'i' to the given 'geom_type'
   const FiniteElement *GetTraceElement(int i, int geom_type) const;

   /** Mark degrees of freedom associated with boundary elements with
       the specified boundary attributes (marked in 'bdr_attr_is_ess').
       For spaces with 'vdim' > 1, the 'component' parameter can be used
       to restricts the marked vDOFs to the specified component. */
   virtual void GetEssentialVDofs(const Array<int> &bdr_attr_is_ess,
                                  Array<int> &ess_vdofs,
                                  int component = -1) const;

   /** Get a list of essential true dofs, ess_tdof_list, corresponding to the
       boundary attributes marked in the array bdr_attr_is_ess.
       For spaces with 'vdim' > 1, the 'component' parameter can be used
       to restricts the marked tDOFs to the specified component. */
   virtual void GetEssentialTrueDofs(const Array<int> &bdr_attr_is_ess,
                                     Array<int> &ess_tdof_list,
                                     int component = -1);

   /// Convert a Boolean marker array to a list containing all marked indices.
   static void MarkerToList(const Array<int> &marker, Array<int> &list);

   /** Convert an array of indices (list) to a Boolean marker array where all
       indices in the list are marked with the given value and the rest are set
       to zero. */
   static void ListToMarker(const Array<int> &list, int marker_size,
                            Array<int> &marker, int mark_val = -1);

   /** For a partially conforming FE space, convert a marker array (nonzero
       entries are true) on the partially conforming dofs to a marker array on
       the conforming dofs. A conforming dofs is marked iff at least one of its
       dependent dofs is marked. */
   void ConvertToConformingVDofs(const Array<int> &dofs, Array<int> &cdofs);

   /** For a partially conforming FE space, convert a marker array (nonzero
       entries are true) on the conforming dofs to a marker array on the
       (partially conforming) dofs. A dof is marked iff it depends on a marked
       conforming dofs, where dependency is defined by the ConformingRestriction
       matrix; in other words, a dof is marked iff it corresponds to a marked
       conforming dof. */
   void ConvertFromConformingVDofs(const Array<int> &cdofs, Array<int> &dofs);

   /** Generate the global restriction matrix from a discontinuous
       FE space to the continuous FE space of the same polynomial degree. */
   SparseMatrix *D2C_GlobalRestrictionMatrix(FiniteElementSpace *cfes);

   /** Generate the global restriction matrix from a discontinuous
       FE space to the piecewise constant FE space. */
   SparseMatrix *D2Const_GlobalRestrictionMatrix(FiniteElementSpace *cfes);

   /** Construct the restriction matrix from the FE space given by
       (*this) to the lower degree FE space given by (*lfes) which
       is defined on the same mesh. */
   SparseMatrix *H2L_GlobalRestrictionMatrix(FiniteElementSpace *lfes);

   /** @brief Construct and return an Operator that can be used to transfer
       GridFunction data from @a coarse_fes, defined on a coarse mesh, to @a
       this FE space, defined on a refined mesh. */
   /** It is assumed that the mesh of this FE space is a refinement of the mesh
       of @a coarse_fes and the CoarseFineTransformations returned by the method
       Mesh::GetRefinementTransforms() of the refined mesh are set accordingly.
       The Operator::Type of @a T can be set to request an Operator of the set
       type. Currently, only Operator::MFEM_SPARSEMAT and Operator::ANY_TYPE
       (matrix-free) are supported. When Operator::ANY_TYPE is requested, the
       choice of the particular Operator sub-class is left to the method.  This
       method also works in parallel because the transfer operator is local to
       the MPI task when the input is a synchronized ParGridFunction. */
   void GetTransferOperator(const FiniteElementSpace &coarse_fes,
                            OperatorHandle &T) const;

   /** @brief Construct and return an Operator that can be used to transfer
       true-dof data from @a coarse_fes, defined on a coarse mesh, to @a this FE
       space, defined on a refined mesh.

       This method calls GetTransferOperator() and multiplies the result by the
       prolongation operator of @a coarse_fes on the right, and by the
       restriction operator of this FE space on the left.

       The Operator::Type of @a T can be set to request an Operator of the set
       type. In serial, the supported types are: Operator::MFEM_SPARSEMAT and
       Operator::ANY_TYPE (matrix-free). In parallel, the supported types are:
       Operator::Hypre_ParCSR and Operator::ANY_TYPE. Any other type is treated
       as Operator::ANY_TYPE: the operator representation choice is made by this
       method. */
   virtual void GetTrueTransferOperator(const FiniteElementSpace &coarse_fes,
                                        OperatorHandle &T) const;

   /** Reflect changes in the mesh: update number of DOFs, etc. Also, calculate
       GridFunction transformation operator (unless want_transform is false).
       Safe to call multiple times, does nothing if space already up to date. */
   virtual void Update(bool want_transform = true);

   /// Get the GridFunction update operator.
   const Operator* GetUpdateOperator() { Update(); return Th.Ptr(); }

   /// Return the update operator in the given OperatorHandle, @a T.
   void GetUpdateOperator(OperatorHandle &T) { T = Th; }

   /** @brief Set the ownership of the update operator: if set to false, the
       Operator returned by GetUpdateOperator() must be deleted outside the
       FiniteElementSpace. */
   /** The update operator ownership is automatically reset to true when a new
       update operator is created by the Update() method. */
   void SetUpdateOperatorOwner(bool own) { Th.SetOperatorOwner(own); }

   /// Specify the Operator::Type to be used by the update operators.
   /** The default type is Operator::ANY_TYPE which leaves the choice to this
       class. The other currently supported option is Operator::MFEM_SPARSEMAT
       which is only guaranteed to be honored for a refinement update operator.
       Any other type will be treated as Operator::ANY_TYPE.
       @note This operation destroys the current update operator (if owned). */
   void SetUpdateOperatorType(Operator::Type tid) { Th.SetType(tid); }

   /// Free the GridFunction update operator (if any), to save memory.
   virtual void UpdatesFinished() { Th.Clear(); }

   /// Return update counter (see Mesh::sequence)
   long GetSequence() const { return sequence; }

   void Save(std::ostream &out) const;

<<<<<<< HEAD
   /// Make a vector corresponding to a grid function on the finite element space
   void ToLocalVector(const Vector &v, Vector &V);
   void ToGlobalVector(const Vector &V, Vector &v);   
=======
   /** @brief Read a FiniteElementSpace from a stream. The returned
       FiniteElementCollection is owned by the caller. */
   FiniteElementCollection *Load(Mesh *m, std::istream &input);
>>>>>>> d9d6807a

   virtual ~FiniteElementSpace();
};


/// Class representing the storage layout of a QuadratureFunction.
/** Multiple QuadratureFunction%s can share the same QuadratureSpace. */
class QuadratureSpace
{
protected:
   friend class QuadratureFunction; // Uses the element_offsets.

   Mesh *mesh;
   int order;
   int size;

   const IntegrationRule *int_rule[Geometry::NumGeom];
   int *element_offsets; // scalar offsets; size = number of elements + 1

   // protected functions

   // Assuming mesh and order are set, construct the members: int_rule,
   // element_offsets, and size.
   void Construct();

public:
   /// Create a QuadratureSpace based on the global rules from #IntRules.
   QuadratureSpace(Mesh *mesh_, int order_)
      : mesh(mesh_), order(order_) { Construct(); }

   /// Read a QuadratureSpace from the stream @a in.
   QuadratureSpace(Mesh *mesh_, std::istream &in);

   virtual ~QuadratureSpace() { delete [] element_offsets; }

   /// Return the total number of quadrature points.
   int GetSize() { return size; }

   /// Get the IntegrationRule associated with mesh element @a idx.
   const IntegrationRule &GetElementIntRule(int idx)
   { return *int_rule[mesh->GetElementBaseGeometry(idx)]; }

   /// Write the QuadratureSpace to the stream @a out.
   void Save(std::ostream &out) const;
};

#ifdef MFEM_USE_CUDAUM
__global__ void cuda_to_local_vector(const double *v, double *V, const int *offsets, const int *indices, int size);
__global__ void cuda_to_global_vector(const double *V, double *v, const int *offsets, const int *indices, int size);
#endif

}

#endif<|MERGE_RESOLUTION|>--- conflicted
+++ resolved
@@ -527,15 +527,13 @@
 
    void Save(std::ostream &out) const;
 
-<<<<<<< HEAD
    /// Make a vector corresponding to a grid function on the finite element space
    void ToLocalVector(const Vector &v, Vector &V);
    void ToGlobalVector(const Vector &V, Vector &v);   
-=======
+
    /** @brief Read a FiniteElementSpace from a stream. The returned
        FiniteElementCollection is owned by the caller. */
    FiniteElementCollection *Load(Mesh *m, std::istream &input);
->>>>>>> d9d6807a
 
    virtual ~FiniteElementSpace();
 };
